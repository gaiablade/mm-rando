﻿using System;
using System.Collections.Generic;
using System.Drawing;
using System.IO;
using System.Linq;
using System.Reflection;

namespace MMRando
{

    public partial class MainRandomizerForm
    {

        private void WriteAudioSeq()
        {
            if (!cBGM.Checked) { return; };
            foreach (SequenceInfo s in SequenceList)
            {
                s.Name = MusicDirectory + s.Name;
            };
            ROMFuncs.ApplyHack(ModsDirectory + "fix-music");
            ROMFuncs.ApplyHack(ModsDirectory + "inst24-swap-guitar");
            ROMFuncs.RebuildAudioSeq(SequenceList);
        }

        private void WriteLinkAppearance()
        {
            if (cLink.SelectedIndex == 0)
            {
                WriteTunicColour();
            }
            else if (cLink.SelectedIndex < 4)
            {
                int i = cLink.SelectedIndex;
                BinaryReader b = new BinaryReader(File.Open(ObjsDirectory + "link-" + i.ToString(), FileMode.Open));
                byte[] obj = new byte[b.BaseStream.Length];
                b.Read(obj, 0, obj.Length);
                b.Close();
                if (i < 3)
                {
                    WriteTunicColour(obj, i);
                };
                ROMFuncs.ApplyHack(ModsDirectory + "fix-link-" + i.ToString());
                ROMFuncs.InsertObj(obj, 0x11);
                if (i == 3)
                {
                    b = new BinaryReader(File.Open(ObjsDirectory + "kafei", FileMode.Open));
                    obj = new byte[b.BaseStream.Length];
                    b.Read(obj, 0, obj.Length);
                    b.Close();
                    WriteTunicColour(obj, i);
                    ROMFuncs.InsertObj(obj, 0x1C);
                    ROMFuncs.ApplyHack(ModsDirectory + "fix-kafei");
                };
            };
            List<int[]> Others = ROMFuncs.GetAddresses(AddrsDirectory + "tunic-forms");
            ROMFuncs.UpdateFormTunics(Others, bTunic.BackColor);
        }

        private void WriteTunicColour()
        {
            Color t = bTunic.BackColor;
            byte[] c = { t.R, t.G, t.B };
            List<int[]> locs = ROMFuncs.GetAddresses(AddrsDirectory + "tunic-colour");
            for (int i = 0; i < locs.Count; i++)
            {
                ROMFuncs.WriteROMAddr(locs[i], c);
            };
        }

        private void WriteTunicColour(byte[] obj, int i)
        {
            Color t = bTunic.BackColor;
            byte[] c = { t.R, t.G, t.B };
            List<int[]> locs = ROMFuncs.GetAddresses(AddrsDirectory + "tunic-" + i.ToString());
            for (int j = 0; j < locs.Count; j++)
            {
                ROMFuncs.WriteFileAddr(locs[j], c, obj);
            };
        }

        private void WriteTatlColour()
        {
            if (cTatl.SelectedIndex != 5)
            {
                byte[] c = new byte[8];
                List<int[]> locs = ROMFuncs.GetAddresses(AddrsDirectory + "tatl-colour");
                for (int i = 0; i < locs.Count; i++)
                {
                    ROMFuncs.Arr_WriteU32(c, 0, TATL_COLOURS[cTatl.SelectedIndex, i << 1]);
                    ROMFuncs.Arr_WriteU32(c, 4, TATL_COLOURS[cTatl.SelectedIndex, (i << 1) + 1]);
                    ROMFuncs.WriteROMAddr(locs[i], c);
                };
            }
            else
            {
                ROMFuncs.ApplyHack(ModsDirectory + "rainbow-tatl");
            };
        }

        private void WriteQuickText()
        {
            if (cQText.Checked)
            {
                ROMFuncs.ApplyHack(ModsDirectory + "quick-text");
            };
        }

        private void WriteCutscenes()
        {
            if (cCutsc.Checked)
            {
                ROMFuncs.ApplyHack(ModsDirectory + "short-cutscenes");
            };
        }

        private void WriteDungeons()
        {
            if ((cMode.SelectedIndex == 2) || (!cDEnt.Checked))
            {
                return;
            };
            ROMFuncs.WriteEntrances(ENTRANCE_OLD, ENTRANCE_NEW);
            ROMFuncs.WriteEntrances(EXIT_OLD, EXIT_NEW);
            byte[] li = new byte[] { 0x24, 0x02, 0x00, 0x00 };
            List<int[]> addr = new List<int[]>();
            addr = ROMFuncs.GetAddresses(AddrsDirectory + "d-check");
            for (int i = 0; i < addr.Count; i++)
            {
                li[3] = (byte)NewExts[i];
                ROMFuncs.WriteROMAddr(addr[i], li);
            };
            ROMFuncs.ApplyHack(ModsDirectory + "fix-dungeons");
            addr = ROMFuncs.GetAddresses(AddrsDirectory + "d-exit");
            for (int i = 0; i < addr.Count; i++)
            {
                if (i == 2)
                {
                    ROMFuncs.WriteROMAddr(addr[i], new byte[] { (byte)((EXIT_OLD[NewEnts[i + 1]] & 0xFF00) >> 8), (byte)(EXIT_OLD[NewEnts[i + 1]] & 0xFF) });
                }
                else
                {
                    ROMFuncs.WriteROMAddr(addr[i], new byte[] { (byte)((EXIT_OLD[NewEnts[i]] & 0xFF00) >> 8), (byte)(EXIT_OLD[NewEnts[i]] & 0xFF) });
                };
            };
            addr = ROMFuncs.GetAddresses(AddrsDirectory + "dc-flagload");
            for (int i = 0; i < addr.Count; i++)
            {
                ROMFuncs.WriteROMAddr(addr[i], new byte[] { (byte)((DC_FLAG_NEW[i] & 0xFF00) >> 8), (byte)(DC_FLAG_NEW[i] & 0xFF) });
            };
            addr = ROMFuncs.GetAddresses(AddrsDirectory + "dc-flagmask");
            for (int i = 0; i < addr.Count; i++)
            {
                ROMFuncs.WriteROMAddr(addr[i], new byte[] { (byte)((DC_MASK_NEW[i] & 0xFF00) >> 8), (byte)(DC_MASK_NEW[i] & 0xFF) });
            };
        }

        private void WriteGimmicks()
        {
            int i = cDMult.SelectedIndex;
            if (i > 0)
            {
                ROMFuncs.ApplyHack(ModsDirectory + "dm-" + i.ToString());
            };
            i = cDType.SelectedIndex;
            if (i > 0)
            {
                ROMFuncs.ApplyHack(ModsDirectory + "de-" + i.ToString());
            };
            i = cGravity.SelectedIndex;
            if (i > 0)
            {
                ROMFuncs.ApplyHack(ModsDirectory + "movement-" + i.ToString());
            };
            i = cFloors.SelectedIndex;
            if (i > 0)
            {
                ROMFuncs.ApplyHack(ModsDirectory + "floor-" + i.ToString());
            };
        }

        private void WriteEnemies()
        {
            if (cEnemy.Checked)
            {
                SeedRNG();
                ROMFuncs.ShuffleEnemies(RNG);
            };
        }

        private void WriteFreeItem(int Item)
        {
            ROMFuncs.WriteToROM(ITEM_ADDRS[Item], ITEM_VALUES[Item]);
            switch (Item)
            {
                case 1: //bow
                    ROMFuncs.WriteToROM(0xC5CE6F, (byte)0x01);
                    break;
                case 5: //bomb bag
                    ROMFuncs.WriteToROM(0xC5CE6F, (byte)0x08);
                    break;
                case 19: //sword upgrade
                    ROMFuncs.WriteToROM(0xC5CE00, (byte)0x4E);
                    break;
                case 20:
                    ROMFuncs.WriteToROM(0xC5CE00, (byte)0x4F);
                    break;
                case 22: //quiver upgrade
                    ROMFuncs.WriteToROM(0xC5CE6F, (byte)0x02);
                    break;
                case 23:
                    ROMFuncs.WriteToROM(0xC5CE6F, (byte)0x03);
                    break;
                case 24://bomb bag upgrade
                    ROMFuncs.WriteToROM(0xC5CE6F, (byte)0x10);
                    break;
                case 25:
                    ROMFuncs.WriteToROM(0xC5CE6F, (byte)0x18);
                    break;
                default:
                    break;
            };
        }

        private void WriteItems()
        {
            if (cMode.SelectedIndex == 2)
            {
                WriteFreeItem(MaskDeku);
                if (cCutsc.Checked)
                {
                    //giants cs were removed
                    WriteFreeItem(SongOath);
                };
                return;
            };
            //write free item
            int j = ItemList.FindIndex(u => u.ReplacesItemId == 0);
            WriteFreeItem(ItemList[j].ID);
            //write everything else
            ROMFuncs.ReplaceGetItemTable(ModsDirectory);
            ROMFuncs.InitItems();
            for (int i = 0; i < ItemList.Count; i++)
            {
                if (ItemList[i].ReplacesItemId == -1)
                {
                    continue;
                };
                j = ItemList[i].ID;
                bool repeat = REPEATABLE.Contains(j);
                bool cycle = CYCLE_REPEATABLE.Contains(j);
                int r = ItemList[i].ReplacesItemId;
                if (j > AreaISTNew) { j -= 23; };
                if (r > AreaISTNew) { r -= 23; };
                if ((i >= BottleCatchFairy) && (i <= BottleCatchMushroom))
                {
                    ROMFuncs.WriteNewBottle(r, j);
                }
                else
                {
                    ROMFuncs.WriteNewItem(r, j, repeat, cycle);
                };
            };
            if (Shops)
            {
                ROMFuncs.ApplyHack(ModsDirectory + "fix-shop-checks");
            };
        }

        private void WriteGossipQuotes()
        {
            if (cMode.SelectedIndex == 2)
            {
                return;
            };
            if (cGossip.Checked)
            {
                SeedRNG();
                ROMFuncs.WriteGossipMessage(GossipQuotes, RNG);
            };
        }

        private void WriteSpoilerLog()
        {
            if (cMode.SelectedIndex == 2)
            {
                return;
            };
            if (cSpoiler.Checked) { MakeSpoilerLog(); };
        }

        private void WriteFileSelect()
        {
            if (cMode.SelectedIndex == 2)
            {
                return;
            };
            ROMFuncs.ApplyHack(ModsDirectory + "file-select");
            byte[] SkyboxDefault = new byte[] { 0x91, 0x78, 0x9B, 0x28, 0x00, 0x28 };
            List<int[]> Addrs = ROMFuncs.GetAddresses(AddrsDirectory + "skybox-init");
            Random R = new Random();
            int rot = R.Next(360);
            for (int i = 0; i < 2; i++)
            {
                Color c = Color.FromArgb(SkyboxDefault[i * 3], SkyboxDefault[i * 3 + 1], SkyboxDefault[i * 3 + 2]);
                float h = c.GetHue();
                h += rot;
                h %= 360f;
                c = ROMFuncs.FromAHSB(c.A, h, c.GetSaturation(), c.GetBrightness());
                SkyboxDefault[i * 3] = c.R;
                SkyboxDefault[i * 3 + 1] = c.G;
                SkyboxDefault[i * 3 + 2] = c.B;
            };
            for (int i = 0; i < 3; i++)
            {
                ROMFuncs.WriteROMAddr(Addrs[i], new byte[] { SkyboxDefault[i * 2], SkyboxDefault[i * 2 + 1] });
            };
            rot = R.Next(360);
            byte[] FSDefault = new byte[] { 0x64, 0x96, 0xFF, 0x96, 0xFF, 0xFF, 0x64, 0xFF, 0xFF };
            Addrs = ROMFuncs.GetAddresses(AddrsDirectory + "fs-colour");
            for (int i = 0; i < 3; i++)
            {
                Color c = Color.FromArgb(FSDefault[i * 3], FSDefault[i * 3 + 1], FSDefault[i * 3 + 2]);
                float h = c.GetHue();
                h += rot;
                h %= 360f;
                c = ROMFuncs.FromAHSB(c.A, h, c.GetSaturation(), c.GetBrightness());
                FSDefault[i * 3] = c.R;
                FSDefault[i * 3 + 1] = c.G;
                FSDefault[i * 3 + 2] = c.B;
            };
            for (int i = 0; i < 9; i++)
            {
                if (i < 6)
                {
                    ROMFuncs.WriteROMAddr(Addrs[i], new byte[] { 0x00, FSDefault[i]});
                }
                else
                {
                    ROMFuncs.WriteROMAddr(Addrs[i], new byte[] { FSDefault[i] });
                };
            };
        }

        private void WriteStartupStrings()
        {
            if (cMode.SelectedIndex == 2)
            {
                //ROMFuncs.ApplyHack(ModsDir + "postman-testing");
                return;
            };
            Version v = Assembly.GetExecutingAssembly().GetName().Version;
            string ver = String.Format("v{0}.{1}", v.Major, v.Minor);
            string setting = tSString.Text;
            ROMFuncs.SetStrings(ModsDirectory + "logo-text", ver, setting);
        }

        private bool ValidateROM(string FileName)
        {
            bool res = false;
            BinaryReader ROM = new BinaryReader(File.Open(FileName, FileMode.Open));
            if (ROM.BaseStream.Length == 0x2000000)
            {
                res = ROMFuncs.CheckOldCRC(ROM);
            };
            ROM.Close();
            return res;
        }

        private void MakeROM(string InFile, string FileName)
        {
            BinaryReader OldROM = new BinaryReader(File.Open(InFile, FileMode.Open));
            ROMFuncs.ReadFileTable(OldROM);
            OldROM.Close();
            WriteAudioSeq();
            WriteLinkAppearance();
            if (cMode.SelectedIndex != 2)
            {
                ROMFuncs.ApplyHack(ModsDirectory + "title-screen");
                ROMFuncs.ApplyHack(ModsDirectory + "misc-changes");
                ROMFuncs.ApplyHack(ModsDirectory + "cm-cs");
                WriteFileSelect();
            };
            ROMFuncs.ApplyHack(ModsDirectory + "init-file");
            WriteQuickText();
            WriteCutscenes();
            WriteTatlColour();
            WriteDungeons();
            WriteGimmicks();
            WriteEnemies();
            WriteItems();
            WriteGossipQuotes();
            WriteStartupStrings();
            WriteSpoilerLog();
            byte[] ROM = ROMFuncs.BuildROM(FileName);
            if (Output_VC)
            {
                string VCFileName = saveWad.FileName;
<<<<<<< HEAD
                ROMFuncs.BuildVC(ROM, VCDir, VCFileName);
=======
                ROMFuncs.BuildVC(ROM, VCDirectory, Path.GetFullPath(VCFileName));
>>>>>>> c85e4fd0
            };
        }

    }

}<|MERGE_RESOLUTION|>--- conflicted
+++ resolved
@@ -396,11 +396,7 @@
             if (Output_VC)
             {
                 string VCFileName = saveWad.FileName;
-<<<<<<< HEAD
                 ROMFuncs.BuildVC(ROM, VCDir, VCFileName);
-=======
-                ROMFuncs.BuildVC(ROM, VCDirectory, Path.GetFullPath(VCFileName));
->>>>>>> c85e4fd0
             };
         }
 
