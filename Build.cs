﻿using MMRando.Models;
using MMRando.Utils;
using System;
using System.Collections.Generic;
using System.ComponentModel;
using System.Drawing;
using System.IO;
using System.Linq;
using System.Reflection;
using System.Threading;
using System.Threading.Tasks;

namespace MMRando
{

    public partial class MainRandomizerForm
    {

        private void WriteAudioSeq()
        {
            if (!Settings.RandomizeBGM) {
                return;
            };

            foreach (SequenceInfo s in SequenceList)
            {
                s.Name = MusicDirectory + s.Name;
            };
            ROMFuncs.ApplyHack(ModsDirectory + "fix-music");
            ROMFuncs.ApplyHack(ModsDirectory + "inst24-swap-guitar");
            ROMFuncs.RebuildAudioSeq(SequenceList);
        }

        private void WriteLinkAppearance()
        {
            if (Settings.Character == Character.LinkMM)
            {
                WriteTunicColour();
            }
            else if (Settings.Character == Character.LinkOOT
                || Settings.Character == Character.AdultLink
                || Settings.Character == Character.Kafei)
            {
                int characterIndex = (int)Settings.Character;
                BinaryReader b = new BinaryReader(File.Open(ObjsDirectory + "link-" + characterIndex.ToString(), FileMode.Open));
                byte[] obj = new byte[b.BaseStream.Length];
                b.Read(obj, 0, obj.Length);
                b.Close();
                if (characterIndex < 3)
                {
                    WriteTunicColour(obj, characterIndex);
                }

                ROMFuncs.ApplyHack(ModsDirectory + "fix-link-" + characterIndex.ToString());
                ROMFuncs.InsertObj(obj, 0x11);
                if (characterIndex == 3)
                {
                    b = new BinaryReader(File.Open(ObjsDirectory + "kafei", FileMode.Open));
                    obj = new byte[b.BaseStream.Length];
                    b.Read(obj, 0, obj.Length);
                    b.Close();
                    WriteTunicColour(obj, characterIndex);
                    ROMFuncs.InsertObj(obj, 0x1C);
                    ROMFuncs.ApplyHack(ModsDirectory + "fix-kafei");
                }
            }
            List<int[]> Others = ROMFuncs.GetAddresses(AddrsDirectory + "tunic-forms");
            ROMFuncs.UpdateFormTunics(Others, Settings.TunicColor);
        }

        private void WriteTunicColour()
        {
            Color t = Settings.TunicColor;
            byte[] c = { t.R, t.G, t.B };
            List<int[]> locs = ROMFuncs.GetAddresses(AddrsDirectory + "tunic-colour");
            for (int i = 0; i < locs.Count; i++)
            {
                ROMFuncs.WriteROMAddr(locs[i], c);
            }
        }

        private void WriteTunicColour(byte[] obj, int i)
        {
            Color t = Settings.TunicColor;
            byte[] c = { t.R, t.G, t.B };
            List<int[]> locs = ROMFuncs.GetAddresses(AddrsDirectory + "tunic-" + i.ToString());
            for (int j = 0; j < locs.Count; j++)
            {
                ROMFuncs.WriteFileAddr(locs[j], c, obj);
            }
        }

        private void WriteTatlColour()
        {
            if (Settings.TatlColorSchema != TatlColorSchema.Random)
            {
                var selectedColorSchemaIndex = (int)Settings.TatlColorSchema;
                byte[] c = new byte[8];
                List<int[]> locs = ROMFuncs.GetAddresses(AddrsDirectory + "tatl-colour");
                for (int i = 0; i < locs.Count; i++)
                {
                    ROMFuncs.Arr_WriteU32(c, 0, Values.TatlColours[selectedColorSchemaIndex, i << 1]);
                    ROMFuncs.Arr_WriteU32(c, 4, Values.TatlColours[selectedColorSchemaIndex, (i << 1) + 1]);
                    ROMFuncs.WriteROMAddr(locs[i], c);
                }
            }
            else
            {
                ROMFuncs.ApplyHack(ModsDirectory + "rainbow-tatl");
            }
        }

        private void WriteQuickText()
        {
            if (Settings.QuickTextEnabled)
            {
                ROMFuncs.ApplyHack(ModsDirectory + "quick-text");
            }
        }

        private void WriteCutscenes()
        {
            if (Settings.ShortenCutscenes)
            {
                ROMFuncs.ApplyHack(ModsDirectory + "short-cutscenes");
            }
        }

        private void WriteEntrances()
        {
            ROMFuncs.WriteEntrances(_OriginalEntrances, _ShuffledEntrances);
        }

        private void WriteDungeons()
        {
            if ((Settings.LogicMode == LogicMode.Vanilla) || (!Settings.RandomizeDungeonEntrances))
            {
                return;
            }

            ROMFuncs.WriteEntrances(Values.OldEntrances.ToArray(), _newEntrances);
            ROMFuncs.WriteEntrances(Values.OldExits.ToArray(), _newExits);
            byte[] li = new byte[] { 0x24, 0x02, 0x00, 0x00 };
            List<int[]> addr = new List<int[]>();
            addr = ROMFuncs.GetAddresses(AddrsDirectory + "d-check");
            for (int i = 0; i < addr.Count; i++)
            {
                li[3] = (byte)_newExts[i];
                ROMFuncs.WriteROMAddr(addr[i], li);
            }

            ROMFuncs.ApplyHack(ModsDirectory + "fix-dungeons");
            addr = ROMFuncs.GetAddresses(AddrsDirectory + "d-exit");

            for (int i = 0; i < addr.Count; i++)
            {
                if (i == 2)
                {
                    ROMFuncs.WriteROMAddr(addr[i], new byte[] { (byte)((Values.OldExits[_newEnts[i + 1]] & 0xFF00) >> 8), (byte)(Values.OldExits[_newEnts[i + 1]] & 0xFF) });
                }
                else
                {
                    ROMFuncs.WriteROMAddr(addr[i], new byte[] { (byte)((Values.OldExits[_newEnts[i]] & 0xFF00) >> 8), (byte)(Values.OldExits[_newEnts[i]] & 0xFF) });
                }
            }

            addr = ROMFuncs.GetAddresses(AddrsDirectory + "dc-flagload");
            for (int i = 0; i < addr.Count; i++)
            {
                ROMFuncs.WriteROMAddr(addr[i], new byte[] { (byte)((_newDCFlags[i] & 0xFF00) >> 8), (byte)(_newDCFlags[i] & 0xFF) });
            }

            addr = ROMFuncs.GetAddresses(AddrsDirectory + "dc-flagmask");
            for (int i = 0; i < addr.Count; i++)
            {
                ROMFuncs.WriteROMAddr(addr[i], new byte[] { (byte)((_newDCMasks[i] & 0xFF00) >> 8), (byte)(_newDCMasks[i] & 0xFF) });
            }
        }

        private void WriteGimmicks()
        {
            int damageMultiplier = (int)Settings.DamageMode;
            if (damageMultiplier > 0)
            {
                ROMFuncs.ApplyHack(ModsDirectory + "dm-" + damageMultiplier.ToString());
            }

            int damageEffect = (int) Settings.DamageEffect;
            if (damageEffect > 0)
            {
                ROMFuncs.ApplyHack(ModsDirectory + "de-" + damageEffect.ToString());
            }

            int gravityType = (int)Settings.MovementMode;
            if (gravityType > 0)
            {
                ROMFuncs.ApplyHack(ModsDirectory + "movement-" + gravityType.ToString());
            }

            int floorType = (int)Settings.FloorType;
            if (floorType > 0)
            {
                ROMFuncs.ApplyHack(ModsDirectory + "floor-" + floorType.ToString());
            }
        }

        private void WriteEnemies()
        {
            if (Settings.RandomizeEnemies)
            {
                SeedRNG();
                ROMFuncs.ShuffleEnemies(RNG);
            }
        }

        /// <summary>
        /// Update the gossip stone actor to not check mask of truth
        /// </summary>
        private void WriteFreeHints()
        {
            int address = 0x00E0A810 + 0x378;
            byte val = 0x00;
            ROMFuncs.WriteToROM(address, val);
        }

        private void WriteFreeItem(int Item)
        {
            ROMFuncs.WriteToROM(Items.ITEM_ADDRS[Item], Items.ITEM_VALUES[Item]);
            switch (Item)
            {
                case 1: //bow
                    ROMFuncs.WriteToROM(0xC5CE6F, (byte)0x01);
                    break;
                case 5: //bomb bag
                    ROMFuncs.WriteToROM(0xC5CE6F, (byte)0x08);
                    break;
                case 19: //sword upgrade
                    ROMFuncs.WriteToROM(0xC5CE00, (byte)0x4E);
                    break;
                case 20:
                    ROMFuncs.WriteToROM(0xC5CE00, (byte)0x4F);
                    break;
                case 22: //quiver upgrade
                    ROMFuncs.WriteToROM(0xC5CE6F, (byte)0x02);
                    break;
                case 23:
                    ROMFuncs.WriteToROM(0xC5CE6F, (byte)0x03);
                    break;
                case 24://bomb bag upgrade
                    ROMFuncs.WriteToROM(0xC5CE6F, (byte)0x10);
                    break;
                case 25:
                    ROMFuncs.WriteToROM(0xC5CE6F, (byte)0x18);
                    break;
                default:
                    break;
            }
        }

        private void WriteItems()
        {
            if (Settings.LogicMode == LogicMode.Vanilla)
            {
                WriteFreeItem(Items.MaskDeku);

                if (Settings.ShortenCutscenes)
                {
                    //giants cs were removed
                    WriteFreeItem(Items.SongOath);
                }

                return;
            }

            //write free item
            int itemId = ItemList.FindIndex(u => u.ReplacesItemId == 0);
            WriteFreeItem(ItemList[itemId].ID);

            //write everything else
            ROMFuncs.ReplaceGetItemTable(ModsDirectory);
            ROMFuncs.InitItems();

            for (int i = 0; i < ItemList.Count; i++)
            {
                itemId = ItemList[i].ID;

                // Unused item
                if (ItemList[i].ReplacesItemId == -1)
                {
                    continue;
                };

                bool isRepeatable = Items.REPEATABLE.Contains(itemId);
                bool isCycleRepeatable = Items.CYCLE_REPEATABLE.Contains(itemId);
                int replacesItemId = ItemList[i].ReplacesItemId;

                if (ItemUtils.IsItemDefinedPastAreas(itemId)) {
                    // Subtract amount of entries describing areas and other
                    itemId -= Values.NumberOfAreasAndOther;
                }

                if (ItemUtils.IsItemDefinedPastAreas(replacesItemId)) {
                    // Subtract amount of entries describing areas and other
                    replacesItemId -= Values.NumberOfAreasAndOther;
                }

                if (ItemUtils.IsBottleCatchContent(i))
                {
                    ROMFuncs.WriteNewBottle(replacesItemId, itemId);
                }
                else
                {
                    ROMFuncs.WriteNewItem(replacesItemId, itemId, isRepeatable, isCycleRepeatable);
                }
            }

            if (Settings.AddShopItems)
            {
                ROMFuncs.ApplyHack(ModsDirectory + "fix-shop-checks");
            }
        }

        private void WriteGossipQuotes()
        {
            if (Settings.LogicMode == LogicMode.Vanilla)
            {
                return;
            }

            if (Settings.FreeHints)
            {
                WriteFreeHints();
            }

            if (Settings.EnableGossipHints)
            {
                SeedRNG();
                ROMFuncs.WriteGossipMessage(GossipQuotes, RNG);
            }
        }

        private void CreateSpoilerLog()
        {
            var itemList = ItemList.Where(u => u.ReplacesItemId != -1).ToList();
            var settingsString = EncodeSettings();

            var directory = Path.GetDirectoryName(Settings.OutputROMFilename);
            var filename = $"{Path.GetFileNameWithoutExtension(Settings.OutputROMFilename)}";

            Spoiler spoiler = new Spoiler()
            {
                Version = AssemblyVersion.Substring(26),
                SettingsString = settingsString,
                Seed = Settings.Seed,
                RandomizeDungeonEntrances = Settings.RandomizeDungeonEntrances,
                ItemList = itemList,
                ITEM_NAMES = Items.ITEM_NAMES,
                NewEnts = _newEnts
            };

            if (Settings.GenerateHTMLLog)
            {
                filename += "_SpoilerLog.html";
                using (StreamWriter newlog = new StreamWriter(Path.Combine(directory, filename)))
                {
                    Templates.HtmlSpoiler htmlspoiler = new Templates.HtmlSpoiler(spoiler);
                    newlog.Write(htmlspoiler.TransformText());
                }
            }
            else
            {
                filename += "_SpoilerLog.txt";
                CreateTextSpoilerLog(spoiler, Path.Combine(directory, filename));
            }
        }

        private void WriteFileSelect()
        {
            ROMFuncs.ApplyHack(ModsDirectory + "file-select");
            byte[] SkyboxDefault = new byte[] { 0x91, 0x78, 0x9B, 0x28, 0x00, 0x28 };
            List<int[]> Addrs = ROMFuncs.GetAddresses(AddrsDirectory + "skybox-init");
            Random R = new Random();
            int rot = R.Next(360);
            for (int i = 0; i < 2; i++)
            {
                Color c = Color.FromArgb(SkyboxDefault[i * 3], SkyboxDefault[i * 3 + 1], SkyboxDefault[i * 3 + 2]);
                float h = c.GetHue();
                h += rot;
                h %= 360f;
                c = ROMFuncs.FromAHSB(c.A, h, c.GetSaturation(), c.GetBrightness());
                SkyboxDefault[i * 3] = c.R;
                SkyboxDefault[i * 3 + 1] = c.G;
                SkyboxDefault[i * 3 + 2] = c.B;
            }
            for (int i = 0; i < 3; i++)
            {
                ROMFuncs.WriteROMAddr(Addrs[i], new byte[] { SkyboxDefault[i * 2], SkyboxDefault[i * 2 + 1] });
            }
            rot = R.Next(360);
            byte[] FSDefault = new byte[] { 0x64, 0x96, 0xFF, 0x96, 0xFF, 0xFF, 0x64, 0xFF, 0xFF };
            Addrs = ROMFuncs.GetAddresses(AddrsDirectory + "fs-colour");
            for (int i = 0; i < 3; i++)
            {
                Color c = Color.FromArgb(FSDefault[i * 3], FSDefault[i * 3 + 1], FSDefault[i * 3 + 2]);
                float h = c.GetHue();
                h += rot;
                h %= 360f;
                c = ROMFuncs.FromAHSB(c.A, h, c.GetSaturation(), c.GetBrightness());
                FSDefault[i * 3] = c.R;
                FSDefault[i * 3 + 1] = c.G;
                FSDefault[i * 3 + 2] = c.B;
            }
            for (int i = 0; i < 9; i++)
            {
                if (i < 6)
                {
                    ROMFuncs.WriteROMAddr(Addrs[i], new byte[] { 0x00, FSDefault[i]});
                }
                else
                {
                    ROMFuncs.WriteROMAddr(Addrs[i], new byte[] { FSDefault[i] });
                }
            }
        }

        private void WriteStartupStrings()
        {
            if (Settings.LogicMode == LogicMode.Vanilla)
            {
                //ROMFuncs.ApplyHack(ModsDir + "postman-testing");
                return;
            }
            Version v = Assembly.GetExecutingAssembly().GetName().Version;
            ROMFuncs.SetStrings(ModsDirectory + "logo-text", $"v{v}", tSString.Text);
        }

        private bool ValidateROM(string FileName)
        {
            bool res = false;
            using (BinaryReader ROM = new BinaryReader(File.Open(FileName, FileMode.Open, FileAccess.Read)))
            {
                if (ROM.BaseStream.Length == 0x2000000)
                {
                    res = ROMFuncs.CheckOldCRC(ROM);
                }
            }
            return res;
        }

        private void MakeROM(string InFile, string FileName, BackgroundWorker worker)
        {
            if(Settings.GenerateROM)
            using (BinaryReader OldROM = new BinaryReader(File.Open(InFile, FileMode.Open, FileAccess.Read)))
            {
                ROMFuncs.ReadFileTable(OldROM);
            }

            worker.ReportProgress(10, "Writing Audio...");
            WriteAudioSeq();
            
            worker.ReportProgress(20, "Writing Character...");
            WriteLinkAppearance();
            if (Settings.LogicMode != LogicMode.Vanilla)
            {
                worker.ReportProgress(25, "Applying hacks...");
                ROMFuncs.ApplyHack(ModsDirectory + "title-screen");
                ROMFuncs.ApplyHack(ModsDirectory + "misc-changes");
                ROMFuncs.ApplyHack(ModsDirectory + "cm-cs");
                WriteFileSelect();
            }
            ROMFuncs.ApplyHack(ModsDirectory + "init-file");

            worker.ReportProgress(30, "Writing quick text...");
            WriteQuickText();

            worker.ReportProgress(35, "Writing cutscenes...");
            WriteCutscenes();

            worker.ReportProgress(40, "Writing Tatl...");
            WriteTatlColour();

<<<<<<< HEAD
            worker.ReportProgress(67, "Writing entrances...");
            WriteEntrances();

            worker.ReportProgress(68, "Writing dungeons...");
            WriteDungeons();

            worker.ReportProgress(69, "Writing owl statues...");
            ROMFuncs.SwapOwlStatues(_randomizedOwls);

            worker.ReportProgress(70, "Writing gimmicks...");
=======
            worker.ReportProgress(45, "Writing dungeons...");
            WriteDungeons();

            worker.ReportProgress(50, "Writing gimmicks...");
>>>>>>> d5233696
            WriteGimmicks();

            worker.ReportProgress(55, "Writing enemies...");
            WriteEnemies();

            worker.ReportProgress(60, "Writing items...");
            WriteItems();

            worker.ReportProgress(65, "Writing gossip...");
            WriteGossipQuotes();

            worker.ReportProgress(70, "Writing startup...");
            WriteStartupStrings();

            if (Settings.GenerateROM)
            {
                worker.ReportProgress(75, "Building ROM...");

                byte[] ROM = ROMFuncs.BuildROM(FileName);
                if (_outputVC)
                {
                    worker.ReportProgress(90, "Building VC...");
                    ROMFuncs.BuildVC(ROM, VCDirectory, Path.ChangeExtension(FileName, "wad"));
                }
            }
            worker.ReportProgress(100, "Done!");

        }

    }

}<|MERGE_RESOLUTION|>--- conflicted
+++ resolved
@@ -479,23 +479,16 @@
             worker.ReportProgress(40, "Writing Tatl...");
             WriteTatlColour();
 
-<<<<<<< HEAD
-            worker.ReportProgress(67, "Writing entrances...");
+            worker.ReportProgress(45, "Writing entrances...");
             WriteEntrances();
 
-            worker.ReportProgress(68, "Writing dungeons...");
+            worker.ReportProgress(50, "Writing dungeons...");
             WriteDungeons();
 
-            worker.ReportProgress(69, "Writing owl statues...");
+            worker.ReportProgress(54, "Writing owl statues...");
             ROMFuncs.SwapOwlStatues(_randomizedOwls);
 
             worker.ReportProgress(70, "Writing gimmicks...");
-=======
-            worker.ReportProgress(45, "Writing dungeons...");
-            WriteDungeons();
-
-            worker.ReportProgress(50, "Writing gimmicks...");
->>>>>>> d5233696
             WriteGimmicks();
 
             worker.ReportProgress(55, "Writing enemies...");
