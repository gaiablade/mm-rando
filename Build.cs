﻿using System;
using System.Collections.Generic;
using System.Drawing;
using System.IO;
using System.Linq;
using System.Reflection;
using System.Threading;
using System.Threading.Tasks;

namespace MMRando
{

    public partial class MainRandomizerForm
    {

        private void WriteAudioSeq()
        {
<<<<<<< HEAD
            if (!cBGM.Checked) { return; };
            foreach (SequenceInfo s in SequenceList)
            {
                s.Name = MusicDirectory + s.Name;
            };
            ROMFuncs.ApplyHack(ModsDirectory + "fix-music");
            ROMFuncs.ApplyHack(ModsDirectory + "inst24-swap-guitar");
            ROMFuncs.RebuildAudioSeq(SequenceList);
=======
            if (!cBGM.Checked)
            {
                return;
            }
            foreach (SeqInfo s in SeqList)
            {
                s.Name = MusicDir + s.Name;
            }
            ROMFuncs.ApplyHack(ModsDir + "fix-music");
            ROMFuncs.ApplyHack(ModsDir + "inst24-swap-guitar");
            ROMFuncs.RebuildAudioSeq(SeqList);
>>>>>>> 551752ad
        }

        private void WriteLinkAppearance()
        {
            if (cLink.SelectedIndex == 0)
            {
                WriteTunicColour();
            }
            else if (cLink.SelectedIndex < 4)
            {
                int i = cLink.SelectedIndex;
                BinaryReader b = new BinaryReader(File.Open(ObjsDirectory + "link-" + i.ToString(), FileMode.Open));
                byte[] obj = new byte[b.BaseStream.Length];
                b.Read(obj, 0, obj.Length);
                b.Close();
                if (i < 3)
                {
                    WriteTunicColour(obj, i);
<<<<<<< HEAD
                };
                ROMFuncs.ApplyHack(ModsDirectory + "fix-link-" + i.ToString());
=======
                }
                ROMFuncs.ApplyHack(ModsDir + "fix-link-" + i.ToString());
>>>>>>> 551752ad
                ROMFuncs.InsertObj(obj, 0x11);
                if (i == 3)
                {
                    b = new BinaryReader(File.Open(ObjsDirectory + "kafei", FileMode.Open));
                    obj = new byte[b.BaseStream.Length];
                    b.Read(obj, 0, obj.Length);
                    b.Close();
                    WriteTunicColour(obj, i);
                    ROMFuncs.InsertObj(obj, 0x1C);
<<<<<<< HEAD
                    ROMFuncs.ApplyHack(ModsDirectory + "fix-kafei");
                };
            };
            List<int[]> Others = ROMFuncs.GetAddresses(AddrsDirectory + "tunic-forms");
=======
                    ROMFuncs.ApplyHack(ModsDir + "fix-kafei");
                }
            }
            List<int[]> Others = ROMFuncs.GetAddresses(AddrsDir + "tunic-forms");
>>>>>>> 551752ad
            ROMFuncs.UpdateFormTunics(Others, bTunic.BackColor);
        }

        private void WriteTunicColour()
        {
            Color t = bTunic.BackColor;
            byte[] c = { t.R, t.G, t.B };
            List<int[]> locs = ROMFuncs.GetAddresses(AddrsDirectory + "tunic-colour");
            for (int i = 0; i < locs.Count; i++)
            {
                ROMFuncs.WriteROMAddr(locs[i], c);
            }
        }

        private void WriteTunicColour(byte[] obj, int i)
        {
            Color t = bTunic.BackColor;
            byte[] c = { t.R, t.G, t.B };
            List<int[]> locs = ROMFuncs.GetAddresses(AddrsDirectory + "tunic-" + i.ToString());
            for (int j = 0; j < locs.Count; j++)
            {
                ROMFuncs.WriteFileAddr(locs[j], c, obj);
            }
        }

        private void WriteTatlColour()
        {
            if (cTatl.SelectedIndex != 5)
            {
                byte[] c = new byte[8];
                List<int[]> locs = ROMFuncs.GetAddresses(AddrsDirectory + "tatl-colour");
                for (int i = 0; i < locs.Count; i++)
                {
                    ROMFuncs.Arr_WriteU32(c, 0, Values.TatlColours[cTatl.SelectedIndex, i << 1]);
                    ROMFuncs.Arr_WriteU32(c, 4, Values.TatlColours[cTatl.SelectedIndex, (i << 1) + 1]);
                    ROMFuncs.WriteROMAddr(locs[i], c);
                }
            }
            else
            {
<<<<<<< HEAD
                ROMFuncs.ApplyHack(ModsDirectory + "rainbow-tatl");
            };
=======
                ROMFuncs.ApplyHack(ModsDir + "rainbow-tatl");
            }
>>>>>>> 551752ad
        }

        private void WriteQuickText()
        {
            if (cQText.Checked)
            {
<<<<<<< HEAD
                ROMFuncs.ApplyHack(ModsDirectory + "quick-text");
            };
=======
                ROMFuncs.ApplyHack(ModsDir + "quick-text");
            }
>>>>>>> 551752ad
        }

        private void WriteCutscenes()
        {
            if (cCutsc.Checked)
            {
<<<<<<< HEAD
                ROMFuncs.ApplyHack(ModsDirectory + "short-cutscenes");
            };
=======
                ROMFuncs.ApplyHack(ModsDir + "short-cutscenes");
            }
>>>>>>> 551752ad
        }

        private void WriteDungeons()
        {
            if ((cMode.SelectedIndex == 2) || (!cDEnt.Checked))
            {
                return;
<<<<<<< HEAD
            };
            ROMFuncs.WriteEntrances(Values.OldEntrances, _newEntrances);
            ROMFuncs.WriteEntrances(Values.OldExits, _newExits);
=======
            }
            ROMFuncs.WriteEntrances(ENTRANCE_OLD, ENTRANCE_NEW);
            ROMFuncs.WriteEntrances(EXIT_OLD, EXIT_NEW);
>>>>>>> 551752ad
            byte[] li = new byte[] { 0x24, 0x02, 0x00, 0x00 };
            List<int[]> addr = new List<int[]>();
            addr = ROMFuncs.GetAddresses(AddrsDirectory + "d-check");
            for (int i = 0; i < addr.Count; i++)
            {
                li[3] = (byte)_newExts[i];
                ROMFuncs.WriteROMAddr(addr[i], li);
<<<<<<< HEAD
            };
            ROMFuncs.ApplyHack(ModsDirectory + "fix-dungeons");
            addr = ROMFuncs.GetAddresses(AddrsDirectory + "d-exit");
=======
            }
            ROMFuncs.ApplyHack(ModsDir + "fix-dungeons");
            addr = ROMFuncs.GetAddresses(AddrsDir + "d-exit");
>>>>>>> 551752ad
            for (int i = 0; i < addr.Count; i++)
            {
                if (i == 2)
                {
                    ROMFuncs.WriteROMAddr(addr[i], new byte[] { (byte)((Values.OldExits[_newEnts[i + 1]] & 0xFF00) >> 8), (byte)(Values.OldExits[_newEnts[i + 1]] & 0xFF) });
                }
                else
                {
<<<<<<< HEAD
                    ROMFuncs.WriteROMAddr(addr[i], new byte[] { (byte)((Values.OldExits[_newEnts[i]] & 0xFF00) >> 8), (byte)(Values.OldExits[_newEnts[i]] & 0xFF) });
                };
            };
            addr = ROMFuncs.GetAddresses(AddrsDirectory + "dc-flagload");
            for (int i = 0; i < addr.Count; i++)
            {
                ROMFuncs.WriteROMAddr(addr[i], new byte[] { (byte)((_newDCFlags[i] & 0xFF00) >> 8), (byte)(_newDCFlags[i] & 0xFF) });
            };
            addr = ROMFuncs.GetAddresses(AddrsDirectory + "dc-flagmask");
            for (int i = 0; i < addr.Count; i++)
            {
                ROMFuncs.WriteROMAddr(addr[i], new byte[] { (byte)((_newDCMasks[i] & 0xFF00) >> 8), (byte)(_newDCMasks[i] & 0xFF) });
            };
=======
                    ROMFuncs.WriteROMAddr(addr[i], new byte[] { (byte)((EXIT_OLD[NewEnts[i]] & 0xFF00) >> 8), (byte)(EXIT_OLD[NewEnts[i]] & 0xFF) });
                }
            }
            addr = ROMFuncs.GetAddresses(AddrsDir + "dc-flagload");
            for (int i = 0; i < addr.Count; i++)
            {
                ROMFuncs.WriteROMAddr(addr[i], new byte[] { (byte)((DC_FLAG_NEW[i] & 0xFF00) >> 8), (byte)(DC_FLAG_NEW[i] & 0xFF) });
            }
            addr = ROMFuncs.GetAddresses(AddrsDir + "dc-flagmask");
            for (int i = 0; i < addr.Count; i++)
            {
                ROMFuncs.WriteROMAddr(addr[i], new byte[] { (byte)((DC_MASK_NEW[i] & 0xFF00) >> 8), (byte)(DC_MASK_NEW[i] & 0xFF) });
            }
>>>>>>> 551752ad
        }

        private void WriteGimmicks()
        {
            int i = cDMult.SelectedIndex;
            if (i > 0)
            {
<<<<<<< HEAD
                ROMFuncs.ApplyHack(ModsDirectory + "dm-" + i.ToString());
            };
            i = cDType.SelectedIndex;
            if (i > 0)
            {
                ROMFuncs.ApplyHack(ModsDirectory + "de-" + i.ToString());
            };
            i = cGravity.SelectedIndex;
            if (i > 0)
            {
                ROMFuncs.ApplyHack(ModsDirectory + "movement-" + i.ToString());
            };
            i = cFloors.SelectedIndex;
            if (i > 0)
            {
                ROMFuncs.ApplyHack(ModsDirectory + "floor-" + i.ToString());
            };
=======
                ROMFuncs.ApplyHack(ModsDir + "dm-" + i.ToString());
            }
            i = cDType.SelectedIndex;
            if (i > 0)
            {
                ROMFuncs.ApplyHack(ModsDir + "de-" + i.ToString());
            }
            i = cGravity.SelectedIndex;
            if (i > 0)
            {
                ROMFuncs.ApplyHack(ModsDir + "movement-" + i.ToString());
            }
            i = cFloors.SelectedIndex;
            if (i > 0)
            {
                ROMFuncs.ApplyHack(ModsDir + "floor-" + i.ToString());
            }
>>>>>>> 551752ad
        }

        private void WriteEnemies()
        {
            if (cEnemy.Checked)
            {
                SeedRNG();
                ROMFuncs.ShuffleEnemies(RNG);
            }
        }

        private void WriteFreeItem(int Item)
        {
            ROMFuncs.WriteToROM(ITEM_ADDRS[Item], ITEM_VALUES[Item]);
            switch (Item)
            {
                case 1: //bow
                    ROMFuncs.WriteToROM(0xC5CE6F, (byte)0x01);
                    break;
                case 5: //bomb bag
                    ROMFuncs.WriteToROM(0xC5CE6F, (byte)0x08);
                    break;
                case 19: //sword upgrade
                    ROMFuncs.WriteToROM(0xC5CE00, (byte)0x4E);
                    break;
                case 20:
                    ROMFuncs.WriteToROM(0xC5CE00, (byte)0x4F);
                    break;
                case 22: //quiver upgrade
                    ROMFuncs.WriteToROM(0xC5CE6F, (byte)0x02);
                    break;
                case 23:
                    ROMFuncs.WriteToROM(0xC5CE6F, (byte)0x03);
                    break;
                case 24://bomb bag upgrade
                    ROMFuncs.WriteToROM(0xC5CE6F, (byte)0x10);
                    break;
                case 25:
                    ROMFuncs.WriteToROM(0xC5CE6F, (byte)0x18);
                    break;
                default:
                    break;
            }
        }

        private void WriteItems()
        {
            if (cMode.SelectedIndex == 2)
            {
                WriteFreeItem(MaskDeku);

                if (cCutsc.Checked)
                {
                    //giants cs were removed
<<<<<<< HEAD
                    WriteFreeItem(SongOath);
                };

                return;
            };

=======
                    WriteFreeItem(Song_Oath);
                }
                return;
            }
>>>>>>> 551752ad
            //write free item
            int itemId = ItemList.FindIndex(u => u.ReplacesItemId == 0);
            WriteFreeItem(ItemList[itemId].ID);

            //write everything else
            ROMFuncs.ReplaceGetItemTable(ModsDirectory);
            ROMFuncs.InitItems();

            for (int itemIndex = 0; itemIndex < ItemList.Count; itemIndex++)
            {
                itemId = ItemList[itemIndex].ID;

                // Unused item
                if (ItemList[itemIndex].ReplacesItemId == -1)
                {
                    continue;
<<<<<<< HEAD
                };

                bool isRepeatable = REPEATABLE.Contains(itemId);
                bool isCycleRepeatable = CYCLE_REPEATABLE.Contains(itemId);
                int replacesItemId = ItemList[itemIndex].ReplacesItemId;

                if (itemId > AreaInvertedStoneTowerNew) {
                    // Subtract amount of entries describing areas and other
                    itemId -= Values.NumberOfAreasAndOther;
                };

                if (replacesItemId > AreaInvertedStoneTowerNew) {
                    // Subtract amount of entries describing areas and other
                    replacesItemId -= Values.NumberOfAreasAndOther;
                };

                if ((itemIndex >= BottleCatchFairy) 
                    && (itemIndex <= BottleCatchMushroom))
=======
                }
                j = ItemList[i].ID;
                bool repeat = REPEATABLE.Contains(j);
                bool cycle = CYCLE_REPEATABLE.Contains(j);
                int r = ItemList[i].Replaces;
                if (j > IST_NEW) { j -= 23; }
                if (r > IST_NEW) { r -= 23; }
                if ((i >= B_Fairy) && (i <= B_Mushroom))
>>>>>>> 551752ad
                {
                    ROMFuncs.WriteNewBottle(replacesItemId, itemId);
                }
                else
                {
<<<<<<< HEAD
                    ROMFuncs.WriteNewItem(replacesItemId, itemId, isRepeatable, isCycleRepeatable);
                };
            };

            if (Shops)
            {
                ROMFuncs.ApplyHack(ModsDirectory + "fix-shop-checks");
            };
=======
                    ROMFuncs.WriteNewItem(r, j, repeat, cycle);
                }
            }
            if (Shops)
            {
                ROMFuncs.ApplyHack(ModsDir + "fix-shop-checks");
            }
>>>>>>> 551752ad
        }

        private void WriteGossipQuotes()
        {
            if (cMode.SelectedIndex == 2)
            {
                return;
<<<<<<< HEAD
            };

            if (cGossip.Checked)
            {
                SeedRNG();
                ROMFuncs.WriteGossipMessage(GossipQuotes, RNG);
            };
=======
            }
            if (cGossip.Checked)
            {
                SeedRNG();
                ROMFuncs.WriteGossipMsg(GossipQuotes, RNG);
            }
>>>>>>> 551752ad
        }

        private void WriteSpoilerLog()
        {
            if (cMode.SelectedIndex == 2)
            {
                return;
<<<<<<< HEAD
            };

            if (cSpoiler.Checked)
            {
                MakeSpoilerLog();
            };
=======
            }
            if (cSpoiler.Checked)
            {
                MakeSpoilerLog();
            }
>>>>>>> 551752ad
        }

        private void WriteFileSelect()
        {
            if (cMode.SelectedIndex == 2)
            {
                return;
<<<<<<< HEAD
            };

            ROMFuncs.ApplyHack(ModsDirectory + "file-select");
=======
            }
            ROMFuncs.ApplyHack(ModsDir + "file-select");
>>>>>>> 551752ad
            byte[] SkyboxDefault = new byte[] { 0x91, 0x78, 0x9B, 0x28, 0x00, 0x28 };
            List<int[]> Addrs = ROMFuncs.GetAddresses(AddrsDirectory + "skybox-init");
            Random R = new Random();
            int rot = R.Next(360);
            for (int i = 0; i < 2; i++)
            {
                Color c = Color.FromArgb(SkyboxDefault[i * 3], SkyboxDefault[i * 3 + 1], SkyboxDefault[i * 3 + 2]);
                float h = c.GetHue();
                h += rot;
                h %= 360f;
                c = ROMFuncs.FromAHSB(c.A, h, c.GetSaturation(), c.GetBrightness());
                SkyboxDefault[i * 3] = c.R;
                SkyboxDefault[i * 3 + 1] = c.G;
                SkyboxDefault[i * 3 + 2] = c.B;
            }
            for (int i = 0; i < 3; i++)
            {
                ROMFuncs.WriteROMAddr(Addrs[i], new byte[] { SkyboxDefault[i * 2], SkyboxDefault[i * 2 + 1] });
            }
            rot = R.Next(360);
            byte[] FSDefault = new byte[] { 0x64, 0x96, 0xFF, 0x96, 0xFF, 0xFF, 0x64, 0xFF, 0xFF };
            Addrs = ROMFuncs.GetAddresses(AddrsDirectory + "fs-colour");
            for (int i = 0; i < 3; i++)
            {
                Color c = Color.FromArgb(FSDefault[i * 3], FSDefault[i * 3 + 1], FSDefault[i * 3 + 2]);
                float h = c.GetHue();
                h += rot;
                h %= 360f;
                c = ROMFuncs.FromAHSB(c.A, h, c.GetSaturation(), c.GetBrightness());
                FSDefault[i * 3] = c.R;
                FSDefault[i * 3 + 1] = c.G;
                FSDefault[i * 3 + 2] = c.B;
            }
            for (int i = 0; i < 9; i++)
            {
                if (i < 6)
                {
                    ROMFuncs.WriteROMAddr(Addrs[i], new byte[] { 0x00, FSDefault[i]});
                }
                else
                {
                    ROMFuncs.WriteROMAddr(Addrs[i], new byte[] { FSDefault[i] });
                }
            }
        }

        private void WriteStartupStrings()
        {
            if (cMode.SelectedIndex == 2)
            {
                //ROMFuncs.ApplyHack(ModsDir + "postman-testing");
                return;
            }
            Version v = Assembly.GetExecutingAssembly().GetName().Version;
<<<<<<< HEAD
            string ver = String.Format("v{0}.{1}", v.Major, v.Minor);
            string setting = tSString.Text;
            ROMFuncs.SetStrings(ModsDirectory + "logo-text", ver, setting);
=======
            ROMFuncs.SetStrings(ModsDir + "logo-text", $"v{v.Major}.{v.Minor}b", tSString.Text);
>>>>>>> 551752ad
        }

        private bool ValidateROM(string FileName)
        {
            bool res = false;
            using (BinaryReader ROM = new BinaryReader(File.Open(FileName, FileMode.Open, FileAccess.Read)))
            {
                if (ROM.BaseStream.Length == 0x2000000)
                {
                    res = ROMFuncs.CheckOldCRC(ROM);
                }
            }
            return res;
        }

        private void MakeROM(string InFile, string FileName)
        {
<<<<<<< HEAD
            // TODO this blocks the ui for a decent period of time. Run in new thread?
            BinaryReader OldROM = new BinaryReader(File.Open(InFile, FileMode.Open));
            ROMFuncs.ReadFileTable(OldROM);
            OldROM.Close();
=======
            using (BinaryReader OldROM = new BinaryReader(File.Open(InFile, FileMode.Open, FileAccess.Read)))
            {
                ROMFuncs.ReadFileTable(OldROM);
            }
>>>>>>> 551752ad
            WriteAudioSeq();
            WriteLinkAppearance();
            if (cMode.SelectedIndex != 2)
            {
                ROMFuncs.ApplyHack(ModsDirectory + "title-screen");
                ROMFuncs.ApplyHack(ModsDirectory + "misc-changes");
                ROMFuncs.ApplyHack(ModsDirectory + "cm-cs");
                WriteFileSelect();
<<<<<<< HEAD
            };
            ROMFuncs.ApplyHack(ModsDirectory + "init-file");
=======
            }
            ROMFuncs.ApplyHack(ModsDir + "init-file");
>>>>>>> 551752ad
            WriteQuickText();
            WriteCutscenes();
            WriteTatlColour();
            WriteDungeons();
            WriteGimmicks();
            WriteEnemies();
            WriteItems();
            WriteGossipQuotes();
            WriteStartupStrings();
            WriteSpoilerLog();
            byte[] ROM = ROMFuncs.BuildROM(FileName);
            if (Output_VC)
            {
                string VCFileName = saveWad.FileName;
<<<<<<< HEAD
                ROMFuncs.BuildVC(ROM, VCDirectory, VCFileName);
            };
=======
                ROMFuncs.BuildVC(ROM, VCDir, VCFileName);
            }
>>>>>>> 551752ad
        }

    }

}<|MERGE_RESOLUTION|>--- conflicted
+++ resolved
@@ -1,5 +1,8 @@
-﻿using System;
+﻿using MMRando.Models;
+using MMRando.Utils;
+using System;
 using System.Collections.Generic;
+using System.ComponentModel;
 using System.Drawing;
 using System.IO;
 using System.Linq;
@@ -15,8 +18,10 @@
 
         private void WriteAudioSeq()
         {
-<<<<<<< HEAD
-            if (!cBGM.Checked) { return; };
+            if (!RandomizerSettings.RandomizeBGM) {
+                return;
+            };
+
             foreach (SequenceInfo s in SequenceList)
             {
                 s.Name = MusicDirectory + s.Name;
@@ -24,70 +29,48 @@
             ROMFuncs.ApplyHack(ModsDirectory + "fix-music");
             ROMFuncs.ApplyHack(ModsDirectory + "inst24-swap-guitar");
             ROMFuncs.RebuildAudioSeq(SequenceList);
-=======
-            if (!cBGM.Checked)
-            {
-                return;
-            }
-            foreach (SeqInfo s in SeqList)
-            {
-                s.Name = MusicDir + s.Name;
-            }
-            ROMFuncs.ApplyHack(ModsDir + "fix-music");
-            ROMFuncs.ApplyHack(ModsDir + "inst24-swap-guitar");
-            ROMFuncs.RebuildAudioSeq(SeqList);
->>>>>>> 551752ad
         }
 
         private void WriteLinkAppearance()
         {
-            if (cLink.SelectedIndex == 0)
+            if (RandomizerSettings.Character == Character.LinkMM)
             {
                 WriteTunicColour();
             }
-            else if (cLink.SelectedIndex < 4)
-            {
-                int i = cLink.SelectedIndex;
-                BinaryReader b = new BinaryReader(File.Open(ObjsDirectory + "link-" + i.ToString(), FileMode.Open));
+            else if (RandomizerSettings.Character == Character.LinkOOT
+                || RandomizerSettings.Character == Character.AdultLink
+                || RandomizerSettings.Character == Character.Kafei)
+            {
+                int characterIndex = (int)RandomizerSettings.Character;
+                BinaryReader b = new BinaryReader(File.Open(ObjsDirectory + "link-" + characterIndex.ToString(), FileMode.Open));
                 byte[] obj = new byte[b.BaseStream.Length];
                 b.Read(obj, 0, obj.Length);
                 b.Close();
-                if (i < 3)
-                {
-                    WriteTunicColour(obj, i);
-<<<<<<< HEAD
-                };
-                ROMFuncs.ApplyHack(ModsDirectory + "fix-link-" + i.ToString());
-=======
-                }
-                ROMFuncs.ApplyHack(ModsDir + "fix-link-" + i.ToString());
->>>>>>> 551752ad
+                if (characterIndex < 3)
+                {
+                    WriteTunicColour(obj, characterIndex);
+                }
+
+                ROMFuncs.ApplyHack(ModsDirectory + "fix-link-" + characterIndex.ToString());
                 ROMFuncs.InsertObj(obj, 0x11);
-                if (i == 3)
+                if (characterIndex == 3)
                 {
                     b = new BinaryReader(File.Open(ObjsDirectory + "kafei", FileMode.Open));
                     obj = new byte[b.BaseStream.Length];
                     b.Read(obj, 0, obj.Length);
                     b.Close();
-                    WriteTunicColour(obj, i);
+                    WriteTunicColour(obj, characterIndex);
                     ROMFuncs.InsertObj(obj, 0x1C);
-<<<<<<< HEAD
                     ROMFuncs.ApplyHack(ModsDirectory + "fix-kafei");
-                };
-            };
+                }
+            }
             List<int[]> Others = ROMFuncs.GetAddresses(AddrsDirectory + "tunic-forms");
-=======
-                    ROMFuncs.ApplyHack(ModsDir + "fix-kafei");
-                }
-            }
-            List<int[]> Others = ROMFuncs.GetAddresses(AddrsDir + "tunic-forms");
->>>>>>> 551752ad
-            ROMFuncs.UpdateFormTunics(Others, bTunic.BackColor);
+            ROMFuncs.UpdateFormTunics(Others, RandomizerSettings.TunicColor);
         }
 
         private void WriteTunicColour()
         {
-            Color t = bTunic.BackColor;
+            Color t = RandomizerSettings.TunicColor;
             byte[] c = { t.R, t.G, t.B };
             List<int[]> locs = ROMFuncs.GetAddresses(AddrsDirectory + "tunic-colour");
             for (int i = 0; i < locs.Count; i++)
@@ -98,7 +81,7 @@
 
         private void WriteTunicColour(byte[] obj, int i)
         {
-            Color t = bTunic.BackColor;
+            Color t = RandomizerSettings.TunicColor;
             byte[] c = { t.R, t.G, t.B };
             List<int[]> locs = ROMFuncs.GetAddresses(AddrsDirectory + "tunic-" + i.ToString());
             for (int j = 0; j < locs.Count; j++)
@@ -109,68 +92,49 @@
 
         private void WriteTatlColour()
         {
-            if (cTatl.SelectedIndex != 5)
-            {
+            if (RandomizerSettings.TatlColorSchema != TatlColorSchema.Random)
+            {
+                var selectedColorSchemaIndex = (int)RandomizerSettings.TatlColorSchema;
                 byte[] c = new byte[8];
                 List<int[]> locs = ROMFuncs.GetAddresses(AddrsDirectory + "tatl-colour");
                 for (int i = 0; i < locs.Count; i++)
                 {
-                    ROMFuncs.Arr_WriteU32(c, 0, Values.TatlColours[cTatl.SelectedIndex, i << 1]);
-                    ROMFuncs.Arr_WriteU32(c, 4, Values.TatlColours[cTatl.SelectedIndex, (i << 1) + 1]);
+                    ROMFuncs.Arr_WriteU32(c, 0, Values.TatlColours[selectedColorSchemaIndex, i << 1]);
+                    ROMFuncs.Arr_WriteU32(c, 4, Values.TatlColours[selectedColorSchemaIndex, (i << 1) + 1]);
                     ROMFuncs.WriteROMAddr(locs[i], c);
                 }
             }
             else
             {
-<<<<<<< HEAD
                 ROMFuncs.ApplyHack(ModsDirectory + "rainbow-tatl");
-            };
-=======
-                ROMFuncs.ApplyHack(ModsDir + "rainbow-tatl");
-            }
->>>>>>> 551752ad
+            }
         }
 
         private void WriteQuickText()
         {
-            if (cQText.Checked)
-            {
-<<<<<<< HEAD
+            if (RandomizerSettings.QuickTextEnabled)
+            {
                 ROMFuncs.ApplyHack(ModsDirectory + "quick-text");
-            };
-=======
-                ROMFuncs.ApplyHack(ModsDir + "quick-text");
-            }
->>>>>>> 551752ad
+            }
         }
 
         private void WriteCutscenes()
         {
-            if (cCutsc.Checked)
-            {
-<<<<<<< HEAD
+            if (RandomizerSettings.ShortenCutscenes)
+            {
                 ROMFuncs.ApplyHack(ModsDirectory + "short-cutscenes");
-            };
-=======
-                ROMFuncs.ApplyHack(ModsDir + "short-cutscenes");
-            }
->>>>>>> 551752ad
+            }
         }
 
         private void WriteDungeons()
         {
-            if ((cMode.SelectedIndex == 2) || (!cDEnt.Checked))
-            {
-                return;
-<<<<<<< HEAD
-            };
+            if ((RandomizerSettings.LogicMode == LogicMode.Vanilla) || (!RandomizerSettings.RandomizeDungeonEntrances))
+            {
+                return;
+            }
+
             ROMFuncs.WriteEntrances(Values.OldEntrances, _newEntrances);
             ROMFuncs.WriteEntrances(Values.OldExits, _newExits);
-=======
-            }
-            ROMFuncs.WriteEntrances(ENTRANCE_OLD, ENTRANCE_NEW);
-            ROMFuncs.WriteEntrances(EXIT_OLD, EXIT_NEW);
->>>>>>> 551752ad
             byte[] li = new byte[] { 0x24, 0x02, 0x00, 0x00 };
             List<int[]> addr = new List<int[]>();
             addr = ROMFuncs.GetAddresses(AddrsDirectory + "d-check");
@@ -178,15 +142,11 @@
             {
                 li[3] = (byte)_newExts[i];
                 ROMFuncs.WriteROMAddr(addr[i], li);
-<<<<<<< HEAD
-            };
+            }
+
             ROMFuncs.ApplyHack(ModsDirectory + "fix-dungeons");
             addr = ROMFuncs.GetAddresses(AddrsDirectory + "d-exit");
-=======
-            }
-            ROMFuncs.ApplyHack(ModsDir + "fix-dungeons");
-            addr = ROMFuncs.GetAddresses(AddrsDir + "d-exit");
->>>>>>> 551752ad
+
             for (int i = 0; i < addr.Count; i++)
             {
                 if (i == 2)
@@ -195,84 +155,54 @@
                 }
                 else
                 {
-<<<<<<< HEAD
                     ROMFuncs.WriteROMAddr(addr[i], new byte[] { (byte)((Values.OldExits[_newEnts[i]] & 0xFF00) >> 8), (byte)(Values.OldExits[_newEnts[i]] & 0xFF) });
-                };
-            };
+                }
+            }
+
             addr = ROMFuncs.GetAddresses(AddrsDirectory + "dc-flagload");
             for (int i = 0; i < addr.Count; i++)
             {
                 ROMFuncs.WriteROMAddr(addr[i], new byte[] { (byte)((_newDCFlags[i] & 0xFF00) >> 8), (byte)(_newDCFlags[i] & 0xFF) });
-            };
+            }
+
             addr = ROMFuncs.GetAddresses(AddrsDirectory + "dc-flagmask");
             for (int i = 0; i < addr.Count; i++)
             {
                 ROMFuncs.WriteROMAddr(addr[i], new byte[] { (byte)((_newDCMasks[i] & 0xFF00) >> 8), (byte)(_newDCMasks[i] & 0xFF) });
-            };
-=======
-                    ROMFuncs.WriteROMAddr(addr[i], new byte[] { (byte)((EXIT_OLD[NewEnts[i]] & 0xFF00) >> 8), (byte)(EXIT_OLD[NewEnts[i]] & 0xFF) });
-                }
-            }
-            addr = ROMFuncs.GetAddresses(AddrsDir + "dc-flagload");
-            for (int i = 0; i < addr.Count; i++)
-            {
-                ROMFuncs.WriteROMAddr(addr[i], new byte[] { (byte)((DC_FLAG_NEW[i] & 0xFF00) >> 8), (byte)(DC_FLAG_NEW[i] & 0xFF) });
-            }
-            addr = ROMFuncs.GetAddresses(AddrsDir + "dc-flagmask");
-            for (int i = 0; i < addr.Count; i++)
-            {
-                ROMFuncs.WriteROMAddr(addr[i], new byte[] { (byte)((DC_MASK_NEW[i] & 0xFF00) >> 8), (byte)(DC_MASK_NEW[i] & 0xFF) });
-            }
->>>>>>> 551752ad
+            }
         }
 
         private void WriteGimmicks()
         {
-            int i = cDMult.SelectedIndex;
-            if (i > 0)
-            {
-<<<<<<< HEAD
-                ROMFuncs.ApplyHack(ModsDirectory + "dm-" + i.ToString());
-            };
-            i = cDType.SelectedIndex;
-            if (i > 0)
-            {
-                ROMFuncs.ApplyHack(ModsDirectory + "de-" + i.ToString());
-            };
-            i = cGravity.SelectedIndex;
-            if (i > 0)
-            {
-                ROMFuncs.ApplyHack(ModsDirectory + "movement-" + i.ToString());
-            };
-            i = cFloors.SelectedIndex;
-            if (i > 0)
-            {
-                ROMFuncs.ApplyHack(ModsDirectory + "floor-" + i.ToString());
-            };
-=======
-                ROMFuncs.ApplyHack(ModsDir + "dm-" + i.ToString());
-            }
-            i = cDType.SelectedIndex;
-            if (i > 0)
-            {
-                ROMFuncs.ApplyHack(ModsDir + "de-" + i.ToString());
-            }
-            i = cGravity.SelectedIndex;
-            if (i > 0)
-            {
-                ROMFuncs.ApplyHack(ModsDir + "movement-" + i.ToString());
-            }
-            i = cFloors.SelectedIndex;
-            if (i > 0)
-            {
-                ROMFuncs.ApplyHack(ModsDir + "floor-" + i.ToString());
-            }
->>>>>>> 551752ad
+            int damageMultiplier = (int)RandomizerSettings.DamageMode;
+
+            if (damageMultiplier > 0)
+            {
+                ROMFuncs.ApplyHack(ModsDirectory + "dm-" + damageMultiplier.ToString());
+            }
+
+            int damageEffect = (int) RandomizerSettings.DamageEffect;
+            if (damageEffect > 0)
+            {
+                ROMFuncs.ApplyHack(ModsDirectory + "de-" + damageEffect.ToString());
+            }
+
+            int gravityType = (int)RandomizerSettings.MovementMode;
+            if (gravityType > 0)
+            {
+                ROMFuncs.ApplyHack(ModsDirectory + "movement-" + gravityType.ToString());
+            }
+
+            int floorType = (int)RandomizerSettings.FloorType;
+            if (floorType > 0)
+            {
+                ROMFuncs.ApplyHack(ModsDirectory + "floor-" + damageMultiplier.ToString());
+            }
         }
 
         private void WriteEnemies()
         {
-            if (cEnemy.Checked)
+            if (RandomizerSettings.RandomizeEnemies)
             {
                 SeedRNG();
                 ROMFuncs.ShuffleEnemies(RNG);
@@ -281,7 +211,7 @@
 
         private void WriteFreeItem(int Item)
         {
-            ROMFuncs.WriteToROM(ITEM_ADDRS[Item], ITEM_VALUES[Item]);
+            ROMFuncs.WriteToROM(Items.ITEM_ADDRS[Item], Items.ITEM_VALUES[Item]);
             switch (Item)
             {
                 case 1: //bow
@@ -315,26 +245,19 @@
 
         private void WriteItems()
         {
-            if (cMode.SelectedIndex == 2)
-            {
-                WriteFreeItem(MaskDeku);
-
-                if (cCutsc.Checked)
+            if (RandomizerSettings.LogicMode == LogicMode.Vanilla)
+            {
+                WriteFreeItem(Items.MaskDeku);
+
+                if (RandomizerSettings.ShortenCutscenes)
                 {
                     //giants cs were removed
-<<<<<<< HEAD
-                    WriteFreeItem(SongOath);
-                };
-
-                return;
-            };
-
-=======
-                    WriteFreeItem(Song_Oath);
-                }
-                return;
-            }
->>>>>>> 551752ad
+                    WriteFreeItem(Items.SongOath);
+                }
+
+                return;
+            }
+
             //write free item
             int itemId = ItemList.FindIndex(u => u.ReplacesItemId == 0);
             WriteFreeItem(ItemList[itemId].ID);
@@ -343,125 +266,81 @@
             ROMFuncs.ReplaceGetItemTable(ModsDirectory);
             ROMFuncs.InitItems();
 
-            for (int itemIndex = 0; itemIndex < ItemList.Count; itemIndex++)
-            {
-                itemId = ItemList[itemIndex].ID;
+            for (int i = 0; i < ItemList.Count; i++)
+            {
+                itemId = ItemList[i].ID;
 
                 // Unused item
-                if (ItemList[itemIndex].ReplacesItemId == -1)
+                if (ItemList[i].ReplacesItemId == -1)
                 {
                     continue;
-<<<<<<< HEAD
                 };
 
-                bool isRepeatable = REPEATABLE.Contains(itemId);
-                bool isCycleRepeatable = CYCLE_REPEATABLE.Contains(itemId);
-                int replacesItemId = ItemList[itemIndex].ReplacesItemId;
-
-                if (itemId > AreaInvertedStoneTowerNew) {
+                bool isRepeatable = Items.REPEATABLE.Contains(itemId);
+                bool isCycleRepeatable = Items.CYCLE_REPEATABLE.Contains(itemId);
+                int replacesItemId = ItemList[i].ReplacesItemId;
+
+                if (ItemUtils.IsItemDefinedPastAreas(itemId)) {
                     // Subtract amount of entries describing areas and other
                     itemId -= Values.NumberOfAreasAndOther;
-                };
-
-                if (replacesItemId > AreaInvertedStoneTowerNew) {
+                }
+
+                if (ItemUtils.IsItemDefinedPastAreas(replacesItemId)) {
                     // Subtract amount of entries describing areas and other
                     replacesItemId -= Values.NumberOfAreasAndOther;
-                };
-
-                if ((itemIndex >= BottleCatchFairy) 
-                    && (itemIndex <= BottleCatchMushroom))
-=======
-                }
-                j = ItemList[i].ID;
-                bool repeat = REPEATABLE.Contains(j);
-                bool cycle = CYCLE_REPEATABLE.Contains(j);
-                int r = ItemList[i].Replaces;
-                if (j > IST_NEW) { j -= 23; }
-                if (r > IST_NEW) { r -= 23; }
-                if ((i >= B_Fairy) && (i <= B_Mushroom))
->>>>>>> 551752ad
+                }
+
+                if (ItemUtils.IsBottleCatchContent(i))
                 {
                     ROMFuncs.WriteNewBottle(replacesItemId, itemId);
                 }
                 else
                 {
-<<<<<<< HEAD
                     ROMFuncs.WriteNewItem(replacesItemId, itemId, isRepeatable, isCycleRepeatable);
-                };
-            };
-
-            if (Shops)
+                }
+            }
+
+            if (RandomizerSettings.AddShopItems)
             {
                 ROMFuncs.ApplyHack(ModsDirectory + "fix-shop-checks");
-            };
-=======
-                    ROMFuncs.WriteNewItem(r, j, repeat, cycle);
-                }
-            }
-            if (Shops)
-            {
-                ROMFuncs.ApplyHack(ModsDir + "fix-shop-checks");
-            }
->>>>>>> 551752ad
+            }
         }
 
         private void WriteGossipQuotes()
         {
-            if (cMode.SelectedIndex == 2)
-            {
-                return;
-<<<<<<< HEAD
-            };
-
-            if (cGossip.Checked)
+            if (RandomizerSettings.LogicMode == LogicMode.Vanilla)
+            {
+                return;
+            }
+
+            if (RandomizerSettings.EnableGossipHints)
             {
                 SeedRNG();
                 ROMFuncs.WriteGossipMessage(GossipQuotes, RNG);
-            };
-=======
-            }
-            if (cGossip.Checked)
-            {
-                SeedRNG();
-                ROMFuncs.WriteGossipMsg(GossipQuotes, RNG);
-            }
->>>>>>> 551752ad
+            }
         }
 
         private void WriteSpoilerLog()
         {
-            if (cMode.SelectedIndex == 2)
-            {
-                return;
-<<<<<<< HEAD
-            };
-
-            if (cSpoiler.Checked)
+            if (RandomizerSettings.LogicMode == LogicMode.Vanilla)
+            {
+                return;
+            }
+
+            if (RandomizerSettings.GenerateSpoilerLog)
             {
                 MakeSpoilerLog();
-            };
-=======
-            }
-            if (cSpoiler.Checked)
-            {
-                MakeSpoilerLog();
-            }
->>>>>>> 551752ad
+            }
         }
 
         private void WriteFileSelect()
         {
-            if (cMode.SelectedIndex == 2)
-            {
-                return;
-<<<<<<< HEAD
-            };
+            if (RandomizerSettings.LogicMode == LogicMode.Vanilla)
+            {
+                return;
+            }
 
             ROMFuncs.ApplyHack(ModsDirectory + "file-select");
-=======
-            }
-            ROMFuncs.ApplyHack(ModsDir + "file-select");
->>>>>>> 551752ad
             byte[] SkyboxDefault = new byte[] { 0x91, 0x78, 0x9B, 0x28, 0x00, 0x28 };
             List<int[]> Addrs = ROMFuncs.GetAddresses(AddrsDirectory + "skybox-init");
             Random R = new Random();
@@ -510,19 +389,13 @@
 
         private void WriteStartupStrings()
         {
-            if (cMode.SelectedIndex == 2)
+            if (RandomizerSettings.LogicMode == LogicMode.Vanilla)
             {
                 //ROMFuncs.ApplyHack(ModsDir + "postman-testing");
                 return;
             }
             Version v = Assembly.GetExecutingAssembly().GetName().Version;
-<<<<<<< HEAD
-            string ver = String.Format("v{0}.{1}", v.Major, v.Minor);
-            string setting = tSString.Text;
-            ROMFuncs.SetStrings(ModsDirectory + "logo-text", ver, setting);
-=======
-            ROMFuncs.SetStrings(ModsDir + "logo-text", $"v{v.Major}.{v.Minor}b", tSString.Text);
->>>>>>> 551752ad
+            ROMFuncs.SetStrings(ModsDirectory + "logo-text", $"v{v.Major}.{v.Minor}b", tSString.Text);
         }
 
         private bool ValidateROM(string FileName)
@@ -538,55 +411,70 @@
             return res;
         }
 
-        private void MakeROM(string InFile, string FileName)
-        {
-<<<<<<< HEAD
-            // TODO this blocks the ui for a decent period of time. Run in new thread?
-            BinaryReader OldROM = new BinaryReader(File.Open(InFile, FileMode.Open));
-            ROMFuncs.ReadFileTable(OldROM);
-            OldROM.Close();
-=======
+        private void MakeROM(string InFile, string FileName, BackgroundWorker worker)
+        {
             using (BinaryReader OldROM = new BinaryReader(File.Open(InFile, FileMode.Open, FileAccess.Read)))
             {
                 ROMFuncs.ReadFileTable(OldROM);
             }
->>>>>>> 551752ad
+
+            worker.ReportProgress(55, "Writing Audio...");
             WriteAudioSeq();
+
+            worker.ReportProgress(60, "Writing Character...");
             WriteLinkAppearance();
-            if (cMode.SelectedIndex != 2)
-            {
+            if (RandomizerSettings.LogicMode != LogicMode.Vanilla)
+            {
+                worker.ReportProgress(61, "Applying hacks...");
                 ROMFuncs.ApplyHack(ModsDirectory + "title-screen");
                 ROMFuncs.ApplyHack(ModsDirectory + "misc-changes");
                 ROMFuncs.ApplyHack(ModsDirectory + "cm-cs");
                 WriteFileSelect();
-<<<<<<< HEAD
-            };
+            }
             ROMFuncs.ApplyHack(ModsDirectory + "init-file");
-=======
-            }
-            ROMFuncs.ApplyHack(ModsDir + "init-file");
->>>>>>> 551752ad
+
+            worker.ReportProgress(62, "Writing quick text...");
             WriteQuickText();
+
+            worker.ReportProgress(64, "Writing cutscenes...");
             WriteCutscenes();
+
+            worker.ReportProgress(66, "Writing Tatl...");
             WriteTatlColour();
+
+            worker.ReportProgress(68, "Writing dungeons...");
             WriteDungeons();
+
+            worker.ReportProgress(70, "Writing gimmicks...");
             WriteGimmicks();
+
+            worker.ReportProgress(72, "Writing enemies...");
             WriteEnemies();
+
+            worker.ReportProgress(75, "Writing items...");
             WriteItems();
+
+            worker.ReportProgress(85, "Writing gossip...");
             WriteGossipQuotes();
+
+            worker.ReportProgress(87, "Writing startup...");
             WriteStartupStrings();
+
+            worker.ReportProgress(89, "Writing spoiler log...");
             WriteSpoilerLog();
+
+            worker.ReportProgress(90, "Building ROM...");
+
             byte[] ROM = ROMFuncs.BuildROM(FileName);
             if (Output_VC)
             {
+                worker.ReportProgress(98, "Building VC...");
+
                 string VCFileName = saveWad.FileName;
-<<<<<<< HEAD
                 ROMFuncs.BuildVC(ROM, VCDirectory, VCFileName);
-            };
-=======
-                ROMFuncs.BuildVC(ROM, VCDir, VCFileName);
-            }
->>>>>>> 551752ad
+            }
+            worker.ReportProgress(100, "Done!");
+
         }
 
     }
