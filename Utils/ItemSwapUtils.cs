﻿using MMRando.Attributes;
using MMRando.Constants;
using MMRando.Extensions;
using MMRando.GameObjects;
using MMRando.Models.Rom;
using System.Collections.Generic;

namespace MMRando.Utils
{
    public static class ItemSwapUtils
    {
        const int BOTTLE_CATCH_TABLE = 0xCD7C08;
        static int cycle_repeat = 0;
        static int cycle_repeat_count_address = 0xC72CEA;
        static ushort cycle_repeat_count = 0x76;
        static int GET_ITEM_TABLE = 0;

        public static void ReplaceGetItemTable(string ModsDir)
        {
            ResourceUtils.ApplyHack(ModsDir + "replace-gi-table");
            int last_file = RomData.MMFileList.Count - 1;
            GET_ITEM_TABLE = RomUtils.AddNewFile(ModsDir + "gi-table");
            ReadWriteUtils.WriteToROM(0xBDAEAC, (uint)last_file + 1);
            ResourceUtils.ApplyHack(ModsDir + "update-chests");
            RomUtils.AddNewFile(ModsDir + "chest-table");
            ReadWriteUtils.WriteToROM(0xBDAEA8, (uint)last_file + 2);
            ResourceUtils.ApplyHack(ModsDir + "standing-hearts");
            ResourceUtils.ApplyHack(ModsDir + "fix-item-checks");
            cycle_repeat = 0xC72DF6;
            SceneUtils.ResetSceneFlagMask();
        }

        private static void InitGetBottleList()
        {
            RomData.BottleList = new Dictionary<int, BottleCatchEntry>();
            int f = RomUtils.GetFileIndexForWriting(BOTTLE_CATCH_TABLE);
            int baseaddr = BOTTLE_CATCH_TABLE - RomData.MMFileList[f].Addr;
            var fileData = RomData.MMFileList[f].Data;
            foreach (var getBottleItemIndex in ItemUtils.AllGetBottleItemIndices())
            {
                int offset = getBottleItemIndex * 6 + baseaddr;
                RomData.BottleList[getBottleItemIndex] = new BottleCatchEntry
                {
                    ItemGained = fileData[offset + 3],
                    Index = fileData[offset + 4],
                    Message = fileData[offset + 5]
                };
            }
        }

        private static void InitGetItemList()
        {
            RomData.GetItemList = new Dictionary<int, GetItemEntry>();
            int f = RomUtils.GetFileIndexForWriting(GET_ITEM_TABLE);
            int baseaddr = GET_ITEM_TABLE - RomData.MMFileList[f].Addr;
            var fileData = RomData.MMFileList[f].Data;
            foreach (var getItemIndex in ItemUtils.AllGetItemIndices())
            {
                int offset = (getItemIndex - 1) * 8 + baseaddr;
                RomData.GetItemList[getItemIndex] = new GetItemEntry
                {
                    ItemGained = fileData[offset],
                    Flag = fileData[offset + 1],
                    Index = fileData[offset + 2],
                    Type = fileData[offset + 3],
                    Message = (short)((fileData[offset + 4] << 8) | fileData[offset + 5]),
                    Object = (short)((fileData[offset + 6] << 8) | fileData[offset + 7])
                };
            }
        }

        public static void InitItems()
        {
            InitGetItemList();
            InitGetBottleList();
        }

        public static void WriteNewBottle(Item location, Item item)
        {
            System.Diagnostics.Debug.WriteLine($"Writing {item.Name()} --> {location.Location()}");

            int f = RomUtils.GetFileIndexForWriting(BOTTLE_CATCH_TABLE);
            int baseaddr = BOTTLE_CATCH_TABLE - RomData.MMFileList[f].Addr;
            var fileData = RomData.MMFileList[f].Data;

            foreach (var index in location.GetBottleItemIndices())
            {
                var offset = index * 6 + baseaddr;
                var newBottle = RomData.BottleList[item.GetBottleItemIndices()[0]];
                var data = new byte[]
                {
                    newBottle.ItemGained,
                    newBottle.Index,
                    newBottle.Message,
                };
                ReadWriteUtils.Arr_Insert(data, 0, data.Length, fileData, offset + 3);
            }
        }

        public static void WriteNewItem(Item location, Item item, List<MessageEntry> newMessages, bool updateShop, bool preventDowngrades, bool updateChest, ChestTypeAttribute.ChestType? overrideChestType)
        {
            System.Diagnostics.Debug.WriteLine($"Writing {item.Name()} --> {location.Location()}");

            int f = RomUtils.GetFileIndexForWriting(GET_ITEM_TABLE);
            int baseaddr = GET_ITEM_TABLE - RomData.MMFileList[f].Addr;
            var getItemIndex = location.GetItemIndex().Value;
            int offset = (getItemIndex - 1) * 8 + baseaddr;
            var newItem = RomData.GetItemList[item.GetItemIndex().Value];
            var fileData = RomData.MMFileList[f].Data;

            var data = new byte[]
            {
                newItem.ItemGained,
                newItem.Flag,
                newItem.Index,
                newItem.Type,
                (byte)(newItem.Message >> 8),
                (byte)(newItem.Message & 0xFF),
                (byte)(newItem.Object >> 8),
                (byte)(newItem.Object & 0xFF),
            };
            ReadWriteUtils.Arr_Insert(data, 0, data.Length, fileData, offset);
<<<<<<< HEAD
            
            if (item.IsCycleRepeatable() || (item.Name().Contains("Rupee") && location.IsRupeeRepeatable()))
=======

            if (item.IsCycleRepeatable())
>>>>>>> 02cdd1ac
            {
                ReadWriteUtils.WriteToROM(cycle_repeat, (ushort)getItemIndex);
                cycle_repeat += 2;
                cycle_repeat_count += 2;

                ReadWriteUtils.WriteToROM(cycle_repeat_count_address, cycle_repeat_count);
            }

            var isRepeatable = item.IsRepeatable() || (!preventDowngrades && item.IsDowngradable());
            if (!isRepeatable)
            {
                SceneUtils.UpdateSceneFlagMask(getItemIndex);
            }

            if (item == Item.ItemBottleWitch)
            {
                ReadWriteUtils.WriteToROM(0xB49982, (ushort)getItemIndex);
                ReadWriteUtils.WriteToROM(0xC72B42, (ushort)getItemIndex);
            }

            if (item == Item.ItemBottleMadameAroma)
            {
                ReadWriteUtils.WriteToROM(0xB4999A, (ushort)getItemIndex);
                ReadWriteUtils.WriteToROM(0xC72B4E, (ushort)getItemIndex);
            }

            if (item == Item.ItemBottleAliens)
            {
                ReadWriteUtils.WriteToROM(0xB499A6, (ushort)getItemIndex);
                ReadWriteUtils.WriteToROM(0xC72B5A, (ushort)getItemIndex);
            }
            
            if (item == Item.ItemBottleGoronRace)
            {
                ReadWriteUtils.WriteToROM(0xB499B2, (ushort)getItemIndex);
                ReadWriteUtils.WriteToROM(0xC72B66, (ushort)getItemIndex);
            }

            if (updateChest)
            {
                UpdateChest(location, item, overrideChestType);
            }

            if (location != item)
            {
                if (updateShop)
                {
                    UpdateShop(location, item, newMessages);
                }

                if (location == Item.StartingSword)
                {
                    ResourceUtils.ApplyHack(Values.ModsDirectory + "fix-sword-song-of-time");
                }
            }
        }

        private static void UpdateShop(Item location, Item item, List<MessageEntry> newMessages)
        {
            var newItem = RomData.GetItemList[item.GetItemIndex().Value];

            var shopRooms = location.GetAttributes<ShopRoomAttribute>();
            foreach (var shopRoom in shopRooms)
            {
                ReadWriteUtils.WriteToROM(shopRoom.RoomObjectAddress, (ushort)newItem.Object);
            }

            var shopInventories = location.GetAttributes<ShopInventoryAttribute>();
            foreach (var shopInventory in shopInventories)
            {
                ReadWriteUtils.WriteToROM(shopInventory.ShopItemAddress, (ushort)newItem.Object);
                var index = newItem.Index > 0x7F ? (byte)(0xFF - newItem.Index) : (byte)(newItem.Index - 1);
                ReadWriteUtils.WriteToROM(shopInventory.ShopItemAddress + 0x03, index);

                var shopTexts = item.ShopTexts();
                string description;
                switch (shopInventory.Keeper)
                {
                    case ShopInventoryAttribute.ShopKeeper.WitchShop:
                        description = shopTexts.WitchShop;
                        break;
                    case ShopInventoryAttribute.ShopKeeper.TradingPostMain:
                        description = shopTexts.TradingPostMain;
                        break;
                    case ShopInventoryAttribute.ShopKeeper.TradingPostPartTimer:
                        description = shopTexts.TradingPostPartTimer;
                        break;
                    case ShopInventoryAttribute.ShopKeeper.CuriosityShop:
                        description = shopTexts.CuriosityShop;
                        break;
                    case ShopInventoryAttribute.ShopKeeper.BombShop:
                        description = shopTexts.BombShop;
                        break;
                    case ShopInventoryAttribute.ShopKeeper.ZoraShop:
                        description = shopTexts.ZoraShop;
                        break;
                    case ShopInventoryAttribute.ShopKeeper.GoronShop:
                        description = shopTexts.GoronShop;
                        break;
                    case ShopInventoryAttribute.ShopKeeper.GoronShopSpring:
                        description = shopTexts.GoronShopSpring;
                        break;
                    default:
                        description = null;
                        break;
                }
                if (description == null)
                {
                    description = shopTexts.Default;
                }

                var messageId = ReadWriteUtils.ReadU16(shopInventory.ShopItemAddress + 0x0A);
                newMessages.Add(new MessageEntry
                {
                    Id = messageId,
                    Header = null,
                    Message = MessageUtils.BuildShopDescriptionMessage(item.Name(), 20, description)
                });

                newMessages.Add(new MessageEntry
                {
                    Id = (ushort)(messageId + 1),
                    Header = null,
                    Message = MessageUtils.BuildShopPurchaseMessage(item.Name(), 20, item)
                });
            }
        }

        private static void UpdateChest(Item location, Item item, ChestTypeAttribute.ChestType? overrideChestType)
        {
            var chestType = item.GetAttribute<ChestTypeAttribute>().Type;
            if (overrideChestType.HasValue)
            {
                chestType = overrideChestType.Value;
            }
            var chestAttribute = location.GetAttribute<ChestAttribute>();
            if (chestAttribute != null)
            {
                foreach (var address in chestAttribute.Addresses)
                {
                    var chestVariable = ReadWriteUtils.Read(address);
                    chestVariable &= 0x0F; // remove existing chest type
                    var newChestType = ChestAttribute.GetType(chestType, chestAttribute.Type);
                    newChestType <<= 4;
                    chestVariable |= newChestType;
                    ReadWriteUtils.WriteToROM(address, chestVariable);
                }
            }

            var grottoChestAttribute = location.GetAttribute<GrottoChestAttribute>();
            if (grottoChestAttribute != null)
            {
                foreach (var address in grottoChestAttribute.Addresses)
                {
                    var grottoVariable = ReadWriteUtils.Read(address);
                    grottoVariable &= 0x1F; // remove existing chest type
                    var newChestType = (byte)chestType;
                    newChestType <<= 5;
                    grottoVariable |= newChestType; // add new chest type
                    ReadWriteUtils.WriteToROM(address, grottoVariable);
                }
            }
        }

    }

}<|MERGE_RESOLUTION|>--- conflicted
+++ resolved
@@ -120,13 +120,8 @@
                 (byte)(newItem.Object & 0xFF),
             };
             ReadWriteUtils.Arr_Insert(data, 0, data.Length, fileData, offset);
-<<<<<<< HEAD
             
             if (item.IsCycleRepeatable() || (item.Name().Contains("Rupee") && location.IsRupeeRepeatable()))
-=======
-
-            if (item.IsCycleRepeatable())
->>>>>>> 02cdd1ac
             {
                 ReadWriteUtils.WriteToROM(cycle_repeat, (ushort)getItemIndex);
                 cycle_repeat += 2;
