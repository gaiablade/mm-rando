import json
import sys

<<<<<<< HEAD
def main():
    if len(sys.argv) < 4:
        raise RuntimeError("Usage: python3 rom_diff.py BASE_FILE COMPARISON_FILE OUTPUT_FILE")
=======
if len(sys.argv) < 4:
    raise RuntimeError("Usage: python rom_diff.py BASE_FILE COMPARISON_FILE OUTPUT_FILE")

base_path = sys.argv[1]
compare_path = sys.argv[2]
output_path = sys.argv[3]
>>>>>>> 8d705242

    base_path = sys.argv[1]
    compare_path = sys.argv[2]
    output_path = sys.argv[3]
    create_diff(base_path, compare_path, output_path)
    
def unequal_chunks(file1, file2):
    chunk_size = 2048
    i = 0
    while True:
        chunk1 = file1.read(chunk_size)
        chunk2 = file2.read(chunk_size)
        if not chunk1:
            return
        if chunk1 != chunk2:
            yield (i * chunk_size, chunk1, chunk2)
        i += 1

def create_diff(base_path, compare_path, output_path):
    diffs = []
    with open(base_path, 'rb') as base_f, open(compare_path, 'rb') as comp_f:
        for (i, base_c, comp_c) in unequal_chunks(base_f, comp_f):
            for j in range(len(base_c)):
                if comp_c[j] != base_c[j]:
                    diffs.append((i + j, comp_c[j]))

    with open(output_path, 'w') as out_f:
        for (i, b) in diffs:
            out_f.write('{0:x},{1:x}\n'.format(i, b))

if __name__ == '__main__':
    main()<|MERGE_RESOLUTION|>--- conflicted
+++ resolved
@@ -1,18 +1,9 @@
 import json
 import sys
 
-<<<<<<< HEAD
 def main():
     if len(sys.argv) < 4:
-        raise RuntimeError("Usage: python3 rom_diff.py BASE_FILE COMPARISON_FILE OUTPUT_FILE")
-=======
-if len(sys.argv) < 4:
-    raise RuntimeError("Usage: python rom_diff.py BASE_FILE COMPARISON_FILE OUTPUT_FILE")
-
-base_path = sys.argv[1]
-compare_path = sys.argv[2]
-output_path = sys.argv[3]
->>>>>>> 8d705242
+        raise RuntimeError("Usage: python rom_diff.py BASE_FILE COMPARISON_FILE OUTPUT_FILE")
 
     base_path = sys.argv[1]
     compare_path = sys.argv[2]
