models_before_stray_fairy_main_hook:
    ; Store A1 for later usage if needed
    sw      a1, 0x001C (sp)

    addiu   sp, sp, -0x20
    sw      ra, 0x0018 (sp)
    sw      a0, 0x0010 (sp)

    jal     models_before_stray_fairy_main
    sw      a1, 0x0014 (sp)

    lw      a0, 0x0010 (sp)
    lw      a1, 0x0014 (sp)

    ; Displaced code
    lw      t9, 0x022C (a0)

    lw      ra, 0x0018 (sp)
    jr      ra
    addiu   sp, sp, 0x20

models_draw_stray_fairy_hook:
    ; Displaced code
    or      s0, a1, r0

    addiu   sp, sp, -0x20
    sw      ra, 0x0018 (sp)
    sw      a0, 0x0010 (sp)

    jal     models_draw_stray_fairy
    sw      a1, 0x0014 (sp)

    bnez    v0, @@caller_return
    nop

    lw      ra, 0x0018 (sp)
    lw      a0, 0x0010 (sp)
    lw      a1, 0x0014 (sp)

    jr      ra
    addiu   sp, sp, 0x20

@@caller_return:
    ; Will be returning from caller function, so restore S0
    addiu   sp, sp, 0x20
    lw      s0, 0x0028 (sp)

    ; Restore RA from caller's caller function
    lw      ra, 0x002C (sp)

    ; Fix stack for caller and return
    jr      ra
    addiu   sp, sp, 0x40

models_draw_heart_container_hook:
    addiu   sp, sp, -0x20
    sw      ra, 0x0018 (sp)
    sw      a0, 0x0010 (sp)

    jal     models_draw_heart_container
    sw      a1, 0x0014 (sp)

    bnez    v0, @@caller_return
    nop

    lw      a0, 0x0010 (sp)
    lw      a1, 0x0014 (sp)

    ; Displaced code
    or      a3, r0, r0
    lw      a2, 0x0000 (a1)

    lw      ra, 0x0018 (sp)
    jr      ra
    addiu   sp, sp, 0x20

@@caller_return:
    addiu   sp, sp, 0x20

    ; Restore RA from caller's caller function
    lw      ra, 0x0014 (sp)

    ; Fix stack for caller and return
    jr      ra
    addiu   sp, sp, 0x48

models_draw_boss_remains_hook:
    addiu   sp, sp, -0x18
    sw      ra, 0x0010 (sp)

    ; Shift arguments
    or      a2, a1, r0
    or      a1, a0, r0

    jal     models_draw_boss_remains
    or      a0, s0, r0

    lw      ra, 0x0010 (sp)
    jr      ra
    addiu   sp, sp, 0x18

models_before_moons_tear_main_hook:
    addiu   sp, sp, -0x20
    sw      ra, 0x0018 (sp)
    sw      a0, 0x0010 (sp)

    jal     models_before_moons_tear_main
    sw      a1, 0x0014 (sp)

    ; Displaced code
    lui     at, 0x1000
    ori     at, at, 0x0282

    lw      a0, 0x0010 (sp)
    lw      a1, 0x0014 (sp)
    lw      ra, 0x0018 (sp)
    jr      ra
    addiu   sp, sp, 0x20

models_draw_moons_tear_hook:
    addiu   sp, sp, -0x20
    sw      ra, 0x0018 (sp)
    sw      a0, 0x0010 (sp)
    jal     models_draw_moons_tear
    sw      a1, 0x0014 (sp)

    bnez    v0, @@caller_return
    nop

    lw      a0, 0x0010 (sp)
    lw      a1, 0x0014 (sp)

    ; Displaced code
    or      s1, a1, r0

    lw      ra, 0x0018 (sp)
    jr      ra
    addiu   sp, sp, 0x20

@@caller_return:
    addiu   sp, sp, 0x20

    ; Restore RA from caller's caller function
    lw      ra, 0x001C (sp)

    ; Fix stack for caller and return
    jr      ra
    addiu   sp, sp, 0x38

models_draw_lab_fish_heart_piece_hook:
    ; Displaced code
    sw      a1, 0x0034 (sp)

    addiu   sp, sp, -0x18
    sw      ra, 0x0010 (sp)

    jal     models_draw_lab_fish_heart_piece
    nop

    bnez    v0, @@caller_return
    nop

    lw      ra, 0x0010 (sp)
    jr      ra
    addiu   sp, sp, 0x18

@@caller_return:
    ; Restore S0
    addiu   sp, sp, 0x18
    lw      s0, 0x0018 (sp)

    ; Restore RA from caller's caller function
    lw      ra, 0x001C (sp)

    ; Fix stack for caller and return
    jr      ra
    addiu   sp, sp, 0x30

models_before_seahorse_main_hook:
    ; Displaced code
    or      s0, a0, r0

    addiu   sp, sp, 0x18
    sw      ra, 0x0014 (sp)

    jal     models_before_seahorse_main
    sw      a1, 0x0010 (sp)

    lw      a1, 0x0010 (sp)
    lw      ra, 0x0014 (sp)
    jr      ra
    addiu   sp, sp, -0x18

models_draw_seahorse_hook:
    ; Displaced code
    sw      a1, 0x0054 (sp)

    addiu   sp, sp, -0x18
    sw      ra, 0x0010 (sp)

    jal     models_draw_seahorse
    nop

    bnez    v0, @@caller_return
    nop

    lw      ra, 0x0010 (sp)
    jr      ra
    addiu   sp, sp, 0x18

@@caller_return:
    ; Restore S0
    addiu   sp, sp, 0x18
    lw      s0, 0x0028 (sp)

    ; Restore RA from caller's caller function
    lw      ra, 0x002C (sp)

    ; Fix stack for caller and return
    jr      ra
    addiu   sp, sp, 0x50

models_draw_shop_inventory_hook:
    addiu   sp, sp, -0x18
    sw      ra, 0x0010 (sp)

    ; Shift arguments
    or      a2, a1, r0
    or      a1, a0, r0

    jal     models_draw_shop_inventory
    or      a0, s0, r0

    lw      ra, 0x0010 (sp)
    jr      ra
    addiu   sp, sp, 0x18

<<<<<<< HEAD
models_draw_item00_hook:
    addiu   sp, sp, -0x20
    sw      ra, 0x0010 (sp)
    sw      a0, 0x0014 (sp)
    sw      a1, 0x0018 (sp)
    sw      a2, 0x001C (sp)

    jal     models_draw_item00
    nop

    beq     v0, r0, @@displaced_code
    nop

    lui     t9, 0x800A
    b       @@caller_return
    addiu   t9, t9, 0x729C

@@displaced_code:
    lhu     t9, 0x001C (s0)
    sll     t9, t9, 2
    lui     at, 0x801E
    addu    at, at, t9
    lw      t9, 0xBFF4 (at)

@@caller_return:
    lw      a2, 0x001C (sp)
    lw      a1, 0x0018 (sp)
    lw      a0, 0x0014 (sp)
    lw      ra, 0x0010 (sp)
    jr      ra
    addiu   sp, sp, 0x20
=======
models_bio_baba_heart_piece_rotation_fix_hook:
    bnez    at, @@return
    nop
    addiu   at, r0, 0x0017
    beq     v0, at, @@return
    addiu   at, r0, 0x0001
    slti    at, v0, 0x001D
    xori    at, at, 0x0001

@@return:
    jr      ra
    nop
>>>>>>> 9b8ea3f8
<|MERGE_RESOLUTION|>--- conflicted
+++ resolved
@@ -235,7 +235,19 @@
     jr      ra
     addiu   sp, sp, 0x18
 
-<<<<<<< HEAD
+models_bio_baba_heart_piece_rotation_fix_hook:
+    bnez    at, @@return
+    nop
+    addiu   at, r0, 0x0017
+    beq     v0, at, @@return
+    addiu   at, r0, 0x0001
+    slti    at, v0, 0x001D
+    xori    at, at, 0x0001
+
+@@return:
+    jr      ra
+    nop
+
 models_draw_item00_hook:
     addiu   sp, sp, -0x20
     sw      ra, 0x0010 (sp)
@@ -266,18 +278,4 @@
     lw      a0, 0x0014 (sp)
     lw      ra, 0x0010 (sp)
     jr      ra
-    addiu   sp, sp, 0x20
-=======
-models_bio_baba_heart_piece_rotation_fix_hook:
-    bnez    at, @@return
-    nop
-    addiu   at, r0, 0x0017
-    beq     v0, at, @@return
-    addiu   at, r0, 0x0001
-    slti    at, v0, 0x001D
-    xori    at, at, 0x0001
-
-@@return:
-    jr      ra
-    nop
->>>>>>> 9b8ea3f8
+    addiu   sp, sp, 0x20