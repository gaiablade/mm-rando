--- conflicted
+++ resolved
@@ -11,11 +11,7 @@
 {
     public static partial class Migrator
     {
-<<<<<<< HEAD
         public const int CurrentVersion = 3;
-=======
-        public const int CurrentVersion = 19;
->>>>>>> 3c6da1d3
 
         public static string ApplyMigrations(string logic)
         {
@@ -2890,10 +2886,10 @@
                 "CollectableBeneathTheGraveyardInvisibleRoomPot1",
                 "CollectableBeneathTheGraveyardBadBatRoomPot1",
                 "CollectableCuccoShackWoodenCrateLarge1",
-                "CollectableDampéSHouseBasementPot1",
-                "CollectableDampéSHouseBasementPot2",
-                "CollectableDampéSHouseBasementPot3",
-                "CollectableDampéSHouseBasementPot4",
+                "CollectableDampesHouseBasementPot1",
+                "CollectableDampesHouseBasementPot2",
+                "CollectableDampesHouseBasementPot3",
+                "CollectableDampesHouseBasementPot4",
                 "CollectableGoronVillageWinterSmallSnowball1",
                 "CollectableGoronVillageWinterSmallSnowball2",
                 "CollectableGreatBayCoastPot1",
@@ -3048,9 +3044,9 @@
                 "CollectableSouthernSwampClearCentralSwampGrass1",
                 "CollectableSouthernSwampPoisonedCentralSwampGrass1",
                 "CollectableWoodfallPot2",
-                "CollectableDampéSHouseBasementPot5",
-                "CollectableDampéSHouseBasementPot6",
-                "CollectableDampéSHouseBasementPot7",
+                "CollectableDampesHouseBasementPot5",
+                "CollectableDampesHouseBasementPot6",
+                "CollectableDampesHouseBasementPot7",
                 "CollectableDekuPalaceEastInnerGardenItem3",
                 "CollectableDekuPalaceEastInnerGardenItem4",
                 "CollectableDekuPalaceEastInnerGardenItem5",
@@ -3177,7 +3173,7 @@
                 "CollectableTheMoonLinkTrialEntrancePot3",
                 "CollectableTheMoonLinkTrialEntrancePot4",
                 "CollectableZoraCapePot3",
-                "CollectableDampéSHouseBasementPot8",
+                "CollectableDampesHouseBasementPot8",
                 "CollectablePiratesFortressItem1",
                 "CollectablePiratesFortressItem2",
                 "CollectablePiratesFortressItem3",
