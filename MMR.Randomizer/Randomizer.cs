--- conflicted
+++ resolved
@@ -989,13 +989,9 @@
                 return false;
             }
 
-<<<<<<< HEAD
-            if (currentItem.IsTemporary() && target.Region() == Region.TheMoon)
-=======
             if (currentItem.IsTemporary())
->>>>>>> 4586acb9
-            {
-                if (ItemUtils.IsMoonLocation(target))
+            {
+                if (target.Region() == Region.TheMoon)
                 {
                     Debug.WriteLine($"{currentItem} is temporary and cannot be placed on the moon.");
                     return false;
