﻿using MMRando.Models;
using System;
using System.Collections.Generic;
using System.Drawing;
using System.IO;
using System.Windows.Forms;

namespace MMRando
{

    public partial class MainRandomizerForm : Form
    {
        public Settings Settings { get; set; } = new Settings();

        bool IsUpdating = false;
        bool Output_VC = false;
        string SettingOld = "";
        int SeedOld = 0;

        fAbout About = new fAbout();
        fManual Manual = new fManual();
        fLogicEdit LogicEditor = new fLogicEdit();
        fItemEdit ItemEditor = new fItemEdit();

        public static string MainDirectory = Application.StartupPath;
        public static string MusicDirectory = Application.StartupPath + "\\music\\";
        public static string ModsDirectory = Application.StartupPath + "\\mods\\";
        public static string AddrsDirectory = Application.StartupPath + "\\addresses\\";
        public static string ObjsDirectory = Application.StartupPath + "\\obj\\";
        public static string VCDirectory = Application.StartupPath + "\\vc\\";

        //read/write settings

        private void SeedRNG()
        {
            RNG = new Random(Convert.ToInt32(tSeed.Text));
        }

        // TODO add to settings class
        private int[] GetOptions()
        {
            int[] O = new int[3];
            if (cUserItems.Checked) { O[0] += 8192; };
            if (cAdditional.Checked) { O[0] += 4096; };
            if (cGossip.Checked) { O[0] += 2048; };
            if (cSoS.Checked) { O[0] += 1024; };
            if (cSpoiler.Checked) { O[0] += 512; };
            if (cMixSongs.Checked) { O[0] += 256; };
            if (cBottled.Checked) { O[0] += 128; };
            if (cDChests.Checked) { O[0] += 64; };
            if (cShop.Checked) { O[0] += 32; };
            if (cDEnt.Checked) { O[0] += 16; };
            if (cBGM.Checked) { O[0] += 8; };
            if (cEnemy.Checked) { O[0] += 4; };
            if (cCutsc.Checked) { O[0] += 2; };
            if (cQText.Checked) { O[0] += 1; };
            O[1] = ((byte)cMode.SelectedIndex << 16) | ((byte)cLink.SelectedIndex << 8) | ((byte)cTatl.SelectedIndex) |
                ((byte)cDType.SelectedIndex << 24) | ((byte)cDMult.SelectedIndex << 28);
            O[2] = (bTunic.BackColor.R << 16) | (bTunic.BackColor.G << 8) | (bTunic.BackColor.B) |
                ((byte)cFloors.SelectedIndex << 24) | ((byte)cGravity.SelectedIndex << 28);
            return O;
        }

        // TODO add to settings class
        private string UpdateSettingsString()
        {
            string Settings;
            Settings = Base36.Encode(Convert.ToInt32(tSeed.Text));
            Settings += "-";
            int[] Options = GetOptions();
            Settings += Base36.Encode(Options[0]);
            Settings += "-";
            Settings += Base36.Encode(Options[1]);
            Settings += "-";
            Settings += Base36.Encode(Options[2]);
            tSString.Text = Settings;
            saveROM.FileName = "MMR-" + Settings + ".z64";
            saveWad.FileName = "MMR-" + Settings + ".wad";
            return Settings;
        }

        // TODO add to settings class
        private void SetOptions(string[] O)
        {
            tSeed.Text = Base36.Decode(O[0]).ToString();
            int Checks = (int)Base36.Decode(O[1]);
            int Combos = (int)Base36.Decode(O[2]);
            int Colour = (int)Base36.Decode(O[3]);
<<<<<<< HEAD

            if ((Checks & 8192) > 0) { cUserItems.Checked = true; } else { cUserItems.Checked = false; };
            if ((Checks & 4096) > 0) { cAdditional.Checked = true; } else { cAdditional.Checked = false; };
            if ((Checks & 2048) > 0) { cGossip.Checked = true; } else { cGossip.Checked = false; };
            if ((Checks & 1024) > 0) { cSoS.Checked = true; } else { cSoS.Checked = false; };
            if ((Checks & 512) > 0) { cSpoiler.Checked = true; } else { cSpoiler.Checked = false; };
            if ((Checks & 256) > 0) { cMixSongs.Checked = true; } else { cMixSongs.Checked = false; };
            if ((Checks & 128) > 0) { cBottled.Checked = true; } else { cBottled.Checked = false; };
            if ((Checks & 64) > 0) { cDChests.Checked = true; } else { cDChests.Checked = false; };
            if ((Checks & 32) > 0) { cShop.Checked = true; } else { cShop.Checked = false; };
            if ((Checks & 16) > 0) { cDEnt.Checked = true; } else { cDEnt.Checked = false; };
            if ((Checks & 8) > 0) { cBGM.Checked = true; } else { cBGM.Checked = false; };
            if ((Checks & 4) > 0) { cEnemy.Checked = true; } else { cEnemy.Checked = false; };
            if ((Checks & 2) > 0) { cCutsc.Checked = true; } else { cCutsc.Checked = false; };
            if ((Checks & 1) > 0) { cQText.Checked = true; } else { cQText.Checked = false; };
=======
            cUserItems.Checked = (Checks & 8192) > 0;
            cAdditional.Checked = (Checks & 4096) > 0;
            cGossip.Checked = (Checks & 2048) > 0;
            cSoS.Checked = (Checks & 1024) > 0;
            cSpoiler.Checked = (Checks & 512) > 0;
            cMixSongs.Checked = (Checks & 256) > 0;
            cBottled.Checked = (Checks & 128) > 0;
            cDChests.Checked = (Checks & 64) > 0;
            cShop.Checked = (Checks & 32) > 0;
            cDEnt.Checked = (Checks & 16) > 0;
            cBGM.Checked = (Checks & 8) > 0;
            cEnemy.Checked = (Checks & 4) > 0;
            cCutsc.Checked = (Checks & 2) > 0;
            cQText.Checked = (Checks & 1) > 0;
>>>>>>> 551752ad
            cDMult.SelectedIndex = (int)((Combos & 0xF0000000) >> 28);
            cDType.SelectedIndex = (Combos & 0xF000000) >> 24;
            cMode.SelectedIndex = (Combos & 0xFF0000) >> 16;
            cLink.SelectedIndex = (Combos & 0xFF00) >> 8;
            cTatl.SelectedIndex = Combos & 0xFF;
            cGravity.SelectedIndex = (int)((Colour & 0xF0000000) >> 28);
            cFloors.SelectedIndex = (Colour & 0xF000000) >> 24;
            bTunic.BackColor = Color.FromArgb((Colour & 0xFF0000) >> 16, (Colour & 0xFF00) >> 8, Colour & 0xFF);
        }

        private void DecodeSettings(string Settings)
        {
            SetOptions(Settings.Split('-'));
            saveROM.FileName = "MMR-" + Settings + ".z64";
            saveWad.FileName = "MMR-" + Settings + ".wad";
        }

        //form functions

        public MainRandomizerForm()
        {
            InitializeComponent();
        }

        private void EnableBoxes()
        {
            if (cMode.SelectedIndex == 2)
            {
                cMixSongs.Enabled = false;
                cSoS.Enabled = false;
                cDChests.Enabled = false;
                cDEnt.Enabled = false;
                cBottled.Enabled = false;
                cShop.Enabled = false;
                cSpoiler.Enabled = false;
                cGossip.Enabled = false;
                cAdditional.Enabled = false;
                cUserItems.Enabled = false;
            } 
            else
            {
                cMixSongs.Enabled = true;
                cSoS.Enabled = true;
                cDChests.Enabled = true;
                cDEnt.Enabled = true;
                cBottled.Enabled = true;
                cShop.Enabled = true;
                cSpoiler.Enabled = true;
                cGossip.Enabled = true;
                cAdditional.Enabled = true;
                cUserItems.Enabled = true;
            };

            if (cUserItems.Checked)
            {
                cSoS.Enabled = false;
                cDChests.Enabled = false;
                cBottled.Enabled = false;
                cShop.Enabled = false;
                cAdditional.Enabled = false;
            }
            else
            {
                if (cMode.SelectedIndex != 2)
                {
                    cSoS.Enabled = true;
                    cDChests.Enabled = true;
                    cBottled.Enabled = true;
                    cShop.Enabled = true;
                    cAdditional.Enabled = true;
                };
            };
        }

        private void mmrMain_Load(object sender, EventArgs e)
        {
            // initialise some stuff
            IsUpdating = true;
            cDMult.SelectedIndex = 0;
            cDType.SelectedIndex = 0;
            cGravity.SelectedIndex = 0;
            cFloors.SelectedIndex = 0;
            cMode.SelectedIndex = 0;
            cLink.SelectedIndex = 0;
            cTatl.SelectedIndex = 0;
            cSpoiler.Checked = true;
            cSoS.Checked = true;
            cGossip.Checked = true;
            //cQText.Checked = true;
            //cCutsc.Checked = true;
            bTunic.BackColor = Color.FromArgb(0x1E, 0x69, 0x1B);
            tSeed.Text = Math.Abs(Environment.TickCount).ToString();
            SettingOld = UpdateSettingsString();
            IsUpdating = false;
        }

        private void bTunic_Click(object sender, EventArgs e)
        {
            IsUpdating = true;
            cTunic.ShowDialog();
            bTunic.BackColor = cTunic.Color;
            UpdateSettingsString();
            IsUpdating = false;
        }

        private void bopen_Click(object sender, EventArgs e)
        {
            openROM.ShowDialog();
            tROMName.Text = openROM.FileName;
        }

        private void bRandomise_Click(object sender, EventArgs e)
        {
            try
            {
                SeedRNG();
                if (cMode.SelectedIndex != 2)
                {
                    ReadRulesetItemData();
                    //check if entrance shuffle is on
                    if (cDEnt.Checked) { EntranceShuffle(); };
                    int[] OathReq = new int[] { 100, 103, 108, 113 };
                    ItemList[97].Dependence = new List<int>();
                    ItemList[97].Dependence.Add(OathReq[RNG.Next(4)]);
                    ItemShuffle();
                    //gossip
                    SeedRNG();
                    MakeGossipQuotes();
                };
                //tatl colour
                SeedRNG();
                SetTatlColour();
                //bgm sort
                SeedRNG();
                SortBGM();
            }
            catch (Exception ex)
            {
                MessageBox.Show($"Error randomizing logic: {ex.Message}\r\n\r\nPlease try a different seed", "Error", MessageBoxButtons.OK, MessageBoxIcon.Error);
                return;
            }
            if (!File.Exists(tROMName.Text))
            {
                MessageBox.Show("Input ROM not selected or doesn't exist, cannot generate output.",
                    "Warning", MessageBoxButtons.OK, MessageBoxIcon.Warning);
                return;
            }
            if (saveROM.ShowDialog() != DialogResult.OK)
            {
                MessageBox.Show("No output selected; ROM will not be saved.",
                    "Warning", MessageBoxButtons.OK, MessageBoxIcon.Warning);
                return;
            }
            if (saveROM.FileName == "")
            {
                MessageBox.Show("Output file not selected.",
                    "Error", MessageBoxButtons.OK, MessageBoxIcon.Error);
                return;
            }
            if (Output_VC)
            {
                if (saveWad.ShowDialog() != DialogResult.OK)
                {
                    MessageBox.Show("Output file not selected.",
                        "Error", MessageBoxButtons.OK, MessageBoxIcon.Error);
                    return;
                };
            };
            if (!ValidateROM(tROMName.Text))
            {
                MessageBox.Show("Cannot verify input ROM is Majora's Mask (U).",
                    "Error", MessageBoxButtons.OK, MessageBoxIcon.Error);
                return;
            }
            MakeROM(tROMName.Text, saveROM.FileName);
            MessageBox.Show("Successfully built output ROM!",
                "Success", MessageBoxButtons.OK, MessageBoxIcon.None);
        }

        private void tSString_Enter(object sender, EventArgs e)
        {
            SettingOld = tSString.Text;
            IsUpdating = true;
        }

        private void tSString_Leave(object sender, EventArgs e)
        {
            try
            {
                DecodeSettings(tSString.Text);
            }
            catch
            {
                tSString.Text = SettingOld;
                DecodeSettings(tSString.Text);
                MessageBox.Show("Settings string is invalid; reverted to previous settings.",
                    "Error", MessageBoxButtons.OK, MessageBoxIcon.Error);
            };
            IsUpdating = false;
        }

        private void tSString_KeyDown(object sender, KeyEventArgs e)
        {
            if (e.KeyData == Keys.Enter)
            {
                cDummy.Select();
            };
        }

        private void tSeed_Enter(object sender, EventArgs e)
        {
            SeedOld = Convert.ToInt32(tSeed.Text);
            IsUpdating = true;
        }

        private void tSeed_Leave(object sender, EventArgs e)
        {
            try
            {
                int s = Convert.ToInt32(tSeed.Text);
                if (s < 0)
                {
                    s = Math.Abs(s);
                    tSeed.Text = s.ToString();
                    MessageBox.Show("Seed must be positive",
                        "Warning", MessageBoxButtons.OK, MessageBoxIcon.Warning);
                };
            }
            catch
            {
                tSeed.Text = SeedOld.ToString();
                MessageBox.Show("Invalid seed: must be a positive integer.",
                    "Error", MessageBoxButtons.OK, MessageBoxIcon.Error);
            };
            UpdateSettingsString();
            IsUpdating = false;
        }

        private void tSeed_KeyDown(object sender, KeyEventArgs e)
        {
            if (e.KeyData == Keys.Enter)
            {
                cDummy.Select();
            };
        }

        private void cSpoiler_CheckedChanged(object sender, EventArgs e)
        {
            EnableBoxes();
            if (!IsUpdating)
            {
                IsUpdating = true;
                UpdateSettingsString();
                IsUpdating = false;
            };
        }

        private void cMode_SelectedIndexChanged(object sender, EventArgs e)
        {
            EnableBoxes();
            if (!IsUpdating)
            {
                if (cMode.SelectedIndex == 3)
                {
                    if (openLogic.ShowDialog() == DialogResult.OK)
                    {
                        //do nothing?
                    }
                    else
                    {
                        cMode.SelectedIndex = 0;
                    };
                };
                IsUpdating = true;
                UpdateSettingsString();
                IsUpdating = false;
            };
        }

        private void cVC_CheckedChanged(object sender, EventArgs e)
        {
            Output_VC = cVC.Checked;
        }

        private void mExit_Click(object sender, EventArgs e)
        {
            Application.Exit();
        }

        private void mAbout_Click(object sender, EventArgs e)
        {
            About.ShowDialog();
        }

        private void mManual_Click(object sender, EventArgs e)
        {
            Manual.Show();
        }

        private void mByteswap_Click(object sender, EventArgs e)
        {
            if (openBROM.ShowDialog() == DialogResult.OK)
            {
                int r = ROMFuncs.ByteswapROM(openBROM.FileName);
                switch (r)
                {
                    case 0:
                        MessageBox.Show("Successfully byteswapped ROM.",
                            "Success", MessageBoxButtons.OK, MessageBoxIcon.None);
                        break;
                    case 1:
                        MessageBox.Show("ROM appears to be big endian.",
                            "Success", MessageBoxButtons.OK, MessageBoxIcon.None);
                        break;
                    default:
                        MessageBox.Show("Could not byteswap ROM.",
                            "Error", MessageBoxButtons.OK, MessageBoxIcon.Error);
                        break;
                };
            };
        }

        private void mLogicEdit_Click(object sender, EventArgs e)
        {
            LogicEditor.Show();
        }

        private void mItemIncl_Click(object sender, EventArgs e)
        {
            ItemEditor.Show();
        }

    }

}<|MERGE_RESOLUTION|>--- conflicted
+++ resolved
@@ -1,8 +1,9 @@
 ﻿using MMRando.Models;
 using System;
-using System.Collections.Generic;
+using System.ComponentModel;
 using System.Drawing;
 using System.IO;
+using System.Text;
 using System.Windows.Forms;
 
 namespace MMRando
@@ -12,9 +13,11 @@
     {
         public Settings Settings { get; set; } = new Settings();
 
+        private int _progressPercentage = 0;
+
         bool IsUpdating = false;
         bool Output_VC = false;
-        string SettingOld = "";
+        string OldSettingsString = "";
         int SeedOld = 0;
 
         fAbout About = new fAbout();
@@ -33,169 +36,13 @@
 
         private void SeedRNG()
         {
-            RNG = new Random(Convert.ToInt32(tSeed.Text));
-        }
-
-        // TODO add to settings class
-        private int[] GetOptions()
-        {
-            int[] O = new int[3];
-            if (cUserItems.Checked) { O[0] += 8192; };
-            if (cAdditional.Checked) { O[0] += 4096; };
-            if (cGossip.Checked) { O[0] += 2048; };
-            if (cSoS.Checked) { O[0] += 1024; };
-            if (cSpoiler.Checked) { O[0] += 512; };
-            if (cMixSongs.Checked) { O[0] += 256; };
-            if (cBottled.Checked) { O[0] += 128; };
-            if (cDChests.Checked) { O[0] += 64; };
-            if (cShop.Checked) { O[0] += 32; };
-            if (cDEnt.Checked) { O[0] += 16; };
-            if (cBGM.Checked) { O[0] += 8; };
-            if (cEnemy.Checked) { O[0] += 4; };
-            if (cCutsc.Checked) { O[0] += 2; };
-            if (cQText.Checked) { O[0] += 1; };
-            O[1] = ((byte)cMode.SelectedIndex << 16) | ((byte)cLink.SelectedIndex << 8) | ((byte)cTatl.SelectedIndex) |
-                ((byte)cDType.SelectedIndex << 24) | ((byte)cDMult.SelectedIndex << 28);
-            O[2] = (bTunic.BackColor.R << 16) | (bTunic.BackColor.G << 8) | (bTunic.BackColor.B) |
-                ((byte)cFloors.SelectedIndex << 24) | ((byte)cGravity.SelectedIndex << 28);
-            return O;
-        }
-
-        // TODO add to settings class
-        private string UpdateSettingsString()
-        {
-            string Settings;
-            Settings = Base36.Encode(Convert.ToInt32(tSeed.Text));
-            Settings += "-";
-            int[] Options = GetOptions();
-            Settings += Base36.Encode(Options[0]);
-            Settings += "-";
-            Settings += Base36.Encode(Options[1]);
-            Settings += "-";
-            Settings += Base36.Encode(Options[2]);
-            tSString.Text = Settings;
-            saveROM.FileName = "MMR-" + Settings + ".z64";
-            saveWad.FileName = "MMR-" + Settings + ".wad";
-            return Settings;
-        }
-
-        // TODO add to settings class
-        private void SetOptions(string[] O)
-        {
-            tSeed.Text = Base36.Decode(O[0]).ToString();
-            int Checks = (int)Base36.Decode(O[1]);
-            int Combos = (int)Base36.Decode(O[2]);
-            int Colour = (int)Base36.Decode(O[3]);
-<<<<<<< HEAD
-
-            if ((Checks & 8192) > 0) { cUserItems.Checked = true; } else { cUserItems.Checked = false; };
-            if ((Checks & 4096) > 0) { cAdditional.Checked = true; } else { cAdditional.Checked = false; };
-            if ((Checks & 2048) > 0) { cGossip.Checked = true; } else { cGossip.Checked = false; };
-            if ((Checks & 1024) > 0) { cSoS.Checked = true; } else { cSoS.Checked = false; };
-            if ((Checks & 512) > 0) { cSpoiler.Checked = true; } else { cSpoiler.Checked = false; };
-            if ((Checks & 256) > 0) { cMixSongs.Checked = true; } else { cMixSongs.Checked = false; };
-            if ((Checks & 128) > 0) { cBottled.Checked = true; } else { cBottled.Checked = false; };
-            if ((Checks & 64) > 0) { cDChests.Checked = true; } else { cDChests.Checked = false; };
-            if ((Checks & 32) > 0) { cShop.Checked = true; } else { cShop.Checked = false; };
-            if ((Checks & 16) > 0) { cDEnt.Checked = true; } else { cDEnt.Checked = false; };
-            if ((Checks & 8) > 0) { cBGM.Checked = true; } else { cBGM.Checked = false; };
-            if ((Checks & 4) > 0) { cEnemy.Checked = true; } else { cEnemy.Checked = false; };
-            if ((Checks & 2) > 0) { cCutsc.Checked = true; } else { cCutsc.Checked = false; };
-            if ((Checks & 1) > 0) { cQText.Checked = true; } else { cQText.Checked = false; };
-=======
-            cUserItems.Checked = (Checks & 8192) > 0;
-            cAdditional.Checked = (Checks & 4096) > 0;
-            cGossip.Checked = (Checks & 2048) > 0;
-            cSoS.Checked = (Checks & 1024) > 0;
-            cSpoiler.Checked = (Checks & 512) > 0;
-            cMixSongs.Checked = (Checks & 256) > 0;
-            cBottled.Checked = (Checks & 128) > 0;
-            cDChests.Checked = (Checks & 64) > 0;
-            cShop.Checked = (Checks & 32) > 0;
-            cDEnt.Checked = (Checks & 16) > 0;
-            cBGM.Checked = (Checks & 8) > 0;
-            cEnemy.Checked = (Checks & 4) > 0;
-            cCutsc.Checked = (Checks & 2) > 0;
-            cQText.Checked = (Checks & 1) > 0;
->>>>>>> 551752ad
-            cDMult.SelectedIndex = (int)((Combos & 0xF0000000) >> 28);
-            cDType.SelectedIndex = (Combos & 0xF000000) >> 24;
-            cMode.SelectedIndex = (Combos & 0xFF0000) >> 16;
-            cLink.SelectedIndex = (Combos & 0xFF00) >> 8;
-            cTatl.SelectedIndex = Combos & 0xFF;
-            cGravity.SelectedIndex = (int)((Colour & 0xF0000000) >> 28);
-            cFloors.SelectedIndex = (Colour & 0xF000000) >> 24;
-            bTunic.BackColor = Color.FromArgb((Colour & 0xFF0000) >> 16, (Colour & 0xFF00) >> 8, Colour & 0xFF);
-        }
-
-        private void DecodeSettings(string Settings)
-        {
-            SetOptions(Settings.Split('-'));
-            saveROM.FileName = "MMR-" + Settings + ".z64";
-            saveWad.FileName = "MMR-" + Settings + ".wad";
-        }
-
-        //form functions
-
-        public MainRandomizerForm()
-        {
-            InitializeComponent();
-        }
-
-        private void EnableBoxes()
-        {
-            if (cMode.SelectedIndex == 2)
-            {
-                cMixSongs.Enabled = false;
-                cSoS.Enabled = false;
-                cDChests.Enabled = false;
-                cDEnt.Enabled = false;
-                cBottled.Enabled = false;
-                cShop.Enabled = false;
-                cSpoiler.Enabled = false;
-                cGossip.Enabled = false;
-                cAdditional.Enabled = false;
-                cUserItems.Enabled = false;
-            } 
-            else
-            {
-                cMixSongs.Enabled = true;
-                cSoS.Enabled = true;
-                cDChests.Enabled = true;
-                cDEnt.Enabled = true;
-                cBottled.Enabled = true;
-                cShop.Enabled = true;
-                cSpoiler.Enabled = true;
-                cGossip.Enabled = true;
-                cAdditional.Enabled = true;
-                cUserItems.Enabled = true;
-            };
-
-            if (cUserItems.Checked)
-            {
-                cSoS.Enabled = false;
-                cDChests.Enabled = false;
-                cBottled.Enabled = false;
-                cShop.Enabled = false;
-                cAdditional.Enabled = false;
-            }
-            else
-            {
-                if (cMode.SelectedIndex != 2)
-                {
-                    cSoS.Enabled = true;
-                    cDChests.Enabled = true;
-                    cBottled.Enabled = true;
-                    cShop.Enabled = true;
-                    cAdditional.Enabled = true;
-                };
-            };
-        }
-
-        private void mmrMain_Load(object sender, EventArgs e)
-        {
-            // initialise some stuff
-            IsUpdating = true;
+            RNG = new Random(RandomizerSettings.Seed);
+        }
+
+        #region Settings
+
+        public void InitializeSettings()
+        {
             cDMult.SelectedIndex = 0;
             cDType.SelectedIndex = 0;
             cGravity.SelectedIndex = 0;
@@ -208,98 +55,239 @@
             cGossip.Checked = true;
             //cQText.Checked = true;
             //cCutsc.Checked = true;
+
             bTunic.BackColor = Color.FromArgb(0x1E, 0x69, 0x1B);
-            tSeed.Text = Math.Abs(Environment.TickCount).ToString();
-            SettingOld = UpdateSettingsString();
+
+            RandomizerSettings.GenerateSpoilerLog = true;
+            RandomizerSettings.ExcludeSongOfSoaring = true;
+            RandomizerSettings.EnableGossipHints = true;
+            RandomizerSettings.TunicColor = bTunic.BackColor;
+            RandomizerSettings.Seed = Math.Abs(Environment.TickCount);
+
+            tSeed.Text = RandomizerSettings.Seed.ToString();
+
+            var oldSettingsString = tSString.Text;
+
+            UpdateSettingsString();
+
+            OldSettingsString = oldSettingsString;
+        }
+
+        private int[] BuildSettingsBytes()
+        {
+            int[] O = new int[3];
+
+            if (RandomizerSettings.UseCustomItemList) { O[0] += 8192; };
+            if (RandomizerSettings.AddOther) { O[0] += 4096; };
+            if (RandomizerSettings.EnableGossipHints) { O[0] += 2048; };
+            if (RandomizerSettings.ExcludeSongOfSoaring) { O[0] += 1024; };
+            if (RandomizerSettings.GenerateSpoilerLog) { O[0] += 512; };
+            if (RandomizerSettings.AddSongs) { O[0] += 256; };
+            if (RandomizerSettings.RandomizeBottleCatchContents) { O[0] += 128; };
+            if (RandomizerSettings.AddDungeonItems) { O[0] += 64; };
+            if (RandomizerSettings.AddShopItems) { O[0] += 32; };
+            if (RandomizerSettings.RandomizeDungeonEntrances) { O[0] += 16; };
+            if (RandomizerSettings.RandomizeBGM) { O[0] += 8; };
+            if (RandomizerSettings.RandomizeEnemies) { O[0] += 4; };
+            if (RandomizerSettings.ShortenCutscenes) { O[0] += 2; };
+            if (RandomizerSettings.QuickTextEnabled) { O[0] += 1; };
+
+            O[1] = ((byte)RandomizerSettings.LogicMode << 16)
+                | ((byte)RandomizerSettings.Character << 8)
+                | ((byte)RandomizerSettings.TatlColorSchema)
+                | ((byte)RandomizerSettings.DamageEffect << 24)
+                    | ((byte)RandomizerSettings.DamageMode << 28);
+
+            O[2] = (RandomizerSettings.TunicColor.R << 16)
+                | (RandomizerSettings.TunicColor.G << 8)
+                | (RandomizerSettings.TunicColor.B)
+                | ((byte)RandomizerSettings.FloorType << 24)
+                    | ((byte)RandomizerSettings.MovementMode << 28);
+
+            return O;
+        }
+
+        // TODO add to settings class
+        private void UpdateSettingsString()
+        {
+            var settingsString = EncodeSettings();
+            tSString.Text = settingsString;
+
+            saveROM.FileName = $"MMR-{settingsString}.z64";
+            saveWad.FileName = $"MMR-{settingsString}.wad";
+        }
+
+        private string EncodeSettings()
+        {
+            int[] Options = BuildSettingsBytes();
+
+            var settingsStringBuilder = new StringBuilder();
+
+            settingsStringBuilder.Append(Base36.Encode(Convert.ToInt32(RandomizerSettings.Seed)));
+            settingsStringBuilder.Append("-");
+            settingsStringBuilder.Append(Base36.Encode(Options[0]));
+            settingsStringBuilder.Append("-");
+            settingsStringBuilder.Append(Base36.Encode(Options[1]));
+            settingsStringBuilder.Append("-");
+            settingsStringBuilder.Append(Base36.Encode(Options[2]));
+
+            var settingsString = settingsStringBuilder.ToString();
+            return settingsString;
+        }
+
+        // TODO add to settings class
+        private void SetOptions(string[] O)
+        {
+            tSeed.Text = Base36.Decode(O[0]).ToString();
+
+            int Checks = (int)Base36.Decode(O[1]);
+            int Combos = (int)Base36.Decode(O[2]);
+            int ColourAndMisc = (int)Base36.Decode(O[3]);
+
+            RandomizerSettings.UseCustomItemList = (Checks & 8192) > 0;
+            RandomizerSettings.AddOther = (Checks & 4096) > 0;
+            RandomizerSettings.EnableGossipHints = (Checks & 2048) > 0;
+            RandomizerSettings.ExcludeSongOfSoaring = (Checks & 1024) > 0;
+            RandomizerSettings.GenerateSpoilerLog = (Checks & 512) > 0;
+            RandomizerSettings.AddSongs = (Checks & 256) > 0;
+            RandomizerSettings.RandomizeBottleCatchContents = (Checks & 128) > 0;
+            RandomizerSettings.AddDungeonItems = (Checks & 64) > 0;
+            RandomizerSettings.AddShopItems = (Checks & 32) > 0;
+            RandomizerSettings.RandomizeDungeonEntrances = (Checks & 16) > 0;
+            RandomizerSettings.RandomizeBGM = (Checks & 8) > 0;
+            RandomizerSettings.RandomizeEnemies = (Checks & 4) > 0;
+            RandomizerSettings.ShortenCutscenes = (Checks & 2) > 0;
+            RandomizerSettings.QuickTextEnabled = (Checks & 1) > 0;
+
+            cUserItems.Checked = RandomizerSettings.UseCustomItemList;
+            cAdditional.Checked = RandomizerSettings.AddOther;
+            cGossip.Checked = RandomizerSettings.EnableGossipHints;
+            cSoS.Checked = RandomizerSettings.ExcludeSongOfSoaring;
+            cSpoiler.Checked = RandomizerSettings.GenerateSpoilerLog;
+            cMixSongs.Checked = RandomizerSettings.AddSongs;
+            cBottled.Checked = RandomizerSettings.RandomizeBottleCatchContents;
+            cDChests.Checked = RandomizerSettings.AddDungeonItems;
+            cShop.Checked = RandomizerSettings.AddShopItems;
+            cDEnt.Checked = RandomizerSettings.RandomizeDungeonEntrances;
+            cBGM.Checked = RandomizerSettings.RandomizeBGM;
+            cEnemy.Checked = RandomizerSettings.RandomizeEnemies;
+            cCutsc.Checked = RandomizerSettings.ShortenCutscenes;
+            cQText.Checked = RandomizerSettings.QuickTextEnabled;
+
+            var damageMultiplierIndex = (int)((Combos & 0xF0000000) >> 28);
+            var damageTypeIndex = (Combos & 0xF000000) >> 24;
+            var modeIndex = (Combos & 0xFF0000) >> 16;
+            var characterIndex = (Combos & 0xFF00) >> 8;
+            var tatlColorIndex = Combos & 0xFF;
+            var gravityTypeIndex = (int)((ColourAndMisc & 0xF0000000) >> 28);
+            var floorTypeIndex = (ColourAndMisc & 0xF000000) >> 24;
+            var tunicColor = Color.FromArgb(
+                (ColourAndMisc & 0xFF0000) >> 16,
+                (ColourAndMisc & 0xFF00) >> 8,
+                ColourAndMisc & 0xFF);
+
+            RandomizerSettings.DamageMode = (DamageMode)damageMultiplierIndex;
+            RandomizerSettings.DamageEffect = (DamageEffect)damageTypeIndex;
+            RandomizerSettings.LogicMode = (LogicMode)modeIndex;
+            RandomizerSettings.Character = (Character)characterIndex;
+            RandomizerSettings.TatlColorSchema = (TatlColorSchema)tatlColorIndex;
+            RandomizerSettings.MovementMode = (MovementMode)gravityTypeIndex;
+            RandomizerSettings.FloorType = (FloorType)floorTypeIndex;
+            RandomizerSettings.TunicColor = tunicColor;
+
+            cDMult.SelectedIndex = damageMultiplierIndex;
+            cDType.SelectedIndex = damageTypeIndex;
+            cMode.SelectedIndex = modeIndex;
+            cLink.SelectedIndex = characterIndex;
+            cTatl.SelectedIndex = tatlColorIndex;
+            cGravity.SelectedIndex = gravityTypeIndex;
+            cFloors.SelectedIndex = floorTypeIndex;
+            bTunic.BackColor = tunicColor;
+        }
+
+        private void UpdateSettingsFromString(string Settings)
+        {
+            SetOptions(Settings.Split('-'));
+            saveROM.FileName = "MMR-" + Settings + ".z64";
+            saveWad.FileName = "MMR-" + Settings + ".wad";
+        }
+
+        #endregion
+
+        //form functions
+
+        #region Forms Code
+
+        private void mmrMain_Load(object sender, EventArgs e)
+        {
+            // initialise some stuff
+            IsUpdating = true;
+
+            InitializeSettings();
+            InitializeBackgroundWorker();
+
             IsUpdating = false;
         }
 
+        private void InitializeBackgroundWorker()
+        {
+            bgWorker.DoWork += new DoWorkEventHandler(bgWorker_DoWork);
+            bgWorker.RunWorkerCompleted += new RunWorkerCompletedEventHandler(bgWorker_WorkerCompleted);
+            bgWorker.ProgressChanged += new ProgressChangedEventHandler(bgWorker_ProgressChanged);
+        }
+
+        private void bgWorker_ProgressChanged(object sender, ProgressChangedEventArgs e)
+        {
+            pProgress.Value = e.ProgressPercentage;
+            var message = (string)e.UserState;
+            lStatus.Text = message;
+        }
+
+        private void bgWorker_WorkerCompleted(object sender, RunWorkerCompletedEventArgs e)
+        {
+            pProgress.Value = 0;
+            lStatus.Text = "Ready...";
+        }
+
+        private void bgWorker_DoWork(object sender, DoWorkEventArgs e)
+        {
+            TryRandomize(sender as BackgroundWorker, e);
+        }
+
         private void bTunic_Click(object sender, EventArgs e)
         {
             IsUpdating = true;
+
             cTunic.ShowDialog();
             bTunic.BackColor = cTunic.Color;
             UpdateSettingsString();
+
             IsUpdating = false;
         }
 
         private void bopen_Click(object sender, EventArgs e)
         {
             openROM.ShowDialog();
-            tROMName.Text = openROM.FileName;
+
+            RandomizerSettings.InputRomPath = openROM.FileName;
+            tROMName.Text = RandomizerSettings.InputRomPath;
         }
 
         private void bRandomise_Click(object sender, EventArgs e)
         {
-            try
-            {
-                SeedRNG();
-                if (cMode.SelectedIndex != 2)
-                {
-                    ReadRulesetItemData();
-                    //check if entrance shuffle is on
-                    if (cDEnt.Checked) { EntranceShuffle(); };
-                    int[] OathReq = new int[] { 100, 103, 108, 113 };
-                    ItemList[97].Dependence = new List<int>();
-                    ItemList[97].Dependence.Add(OathReq[RNG.Next(4)]);
-                    ItemShuffle();
-                    //gossip
-                    SeedRNG();
-                    MakeGossipQuotes();
-                };
-                //tatl colour
-                SeedRNG();
-                SetTatlColour();
-                //bgm sort
-                SeedRNG();
-                SortBGM();
-            }
-            catch (Exception ex)
-            {
-                MessageBox.Show($"Error randomizing logic: {ex.Message}\r\n\r\nPlease try a different seed", "Error", MessageBoxButtons.OK, MessageBoxIcon.Error);
-                return;
-            }
-            if (!File.Exists(tROMName.Text))
-            {
-                MessageBox.Show("Input ROM not selected or doesn't exist, cannot generate output.",
-                    "Warning", MessageBoxButtons.OK, MessageBoxIcon.Warning);
-                return;
-            }
             if (saveROM.ShowDialog() != DialogResult.OK)
             {
                 MessageBox.Show("No output selected; ROM will not be saved.",
                     "Warning", MessageBoxButtons.OK, MessageBoxIcon.Warning);
                 return;
             }
-            if (saveROM.FileName == "")
-            {
-                MessageBox.Show("Output file not selected.",
-                    "Error", MessageBoxButtons.OK, MessageBoxIcon.Error);
-                return;
-            }
-            if (Output_VC)
-            {
-                if (saveWad.ShowDialog() != DialogResult.OK)
-                {
-                    MessageBox.Show("Output file not selected.",
-                        "Error", MessageBoxButtons.OK, MessageBoxIcon.Error);
-                    return;
-                };
-            };
-            if (!ValidateROM(tROMName.Text))
-            {
-                MessageBox.Show("Cannot verify input ROM is Majora's Mask (U).",
-                    "Error", MessageBoxButtons.OK, MessageBoxIcon.Error);
-                return;
-            }
-            MakeROM(tROMName.Text, saveROM.FileName);
-            MessageBox.Show("Successfully built output ROM!",
-                "Success", MessageBoxButtons.OK, MessageBoxIcon.None);
+
+            bgWorker.RunWorkerAsync();
         }
 
         private void tSString_Enter(object sender, EventArgs e)
         {
-            SettingOld = tSString.Text;
+            OldSettingsString = tSString.Text;
             IsUpdating = true;
         }
 
@@ -307,12 +295,12 @@
         {
             try
             {
-                DecodeSettings(tSString.Text);
+                UpdateSettingsFromString(tSString.Text);
             }
             catch
             {
-                tSString.Text = SettingOld;
-                DecodeSettings(tSString.Text);
+                tSString.Text = OldSettingsString;
+                UpdateSettingsFromString(tSString.Text);
                 MessageBox.Show("Settings string is invalid; reverted to previous settings.",
                     "Error", MessageBoxButtons.OK, MessageBoxIcon.Error);
             };
@@ -337,14 +325,18 @@
         {
             try
             {
-                int s = Convert.ToInt32(tSeed.Text);
-                if (s < 0)
+                int seed = Convert.ToInt32(tSeed.Text);
+                if (seed < 0)
                 {
-                    s = Math.Abs(s);
-                    tSeed.Text = s.ToString();
+                    seed = Math.Abs(seed);
+                    tSeed.Text = seed.ToString();
                     MessageBox.Show("Seed must be positive",
                         "Warning", MessageBoxButtons.OK, MessageBoxIcon.Warning);
-                };
+                }
+                else
+                {
+                    RandomizerSettings.Seed = seed;
+                }
             }
             catch
             {
@@ -370,6 +362,256 @@
             if (!IsUpdating)
             {
                 IsUpdating = true;
+
+                RandomizerSettings.GenerateSpoilerLog = cSpoiler.Checked;
+
+                UpdateSettingsString();
+                IsUpdating = false;
+            };
+        }
+
+
+        private void cAdditional_CheckedChanged(object sender, EventArgs e)
+        {
+            EnableBoxes();
+            if (!IsUpdating)
+            {
+                IsUpdating = true;
+
+                RandomizerSettings.AddOther = cAdditional.Checked;
+
+                UpdateSettingsString();
+                IsUpdating = false;
+            };
+        }
+
+        private void cBGM_CheckedChanged(object sender, EventArgs e)
+        {
+            EnableBoxes();
+            if (!IsUpdating)
+            {
+                IsUpdating = true;
+
+                RandomizerSettings.RandomizeBGM = cBGM.Checked;
+
+                UpdateSettingsString();
+                IsUpdating = false;
+            };
+        }
+
+        private void cBottled_CheckedChanged(object sender, EventArgs e)
+        {
+            EnableBoxes();
+            if (!IsUpdating)
+            {
+                IsUpdating = true;
+
+                RandomizerSettings.RandomizeBottleCatchContents = cBottled.Checked;
+
+                UpdateSettingsString();
+                IsUpdating = false;
+            };
+        }
+
+        private void cCutsc_CheckedChanged(object sender, EventArgs e)
+        {
+            EnableBoxes();
+            if (!IsUpdating)
+            {
+                IsUpdating = true;
+
+                RandomizerSettings.ShortenCutscenes = cCutsc.Checked;
+
+                UpdateSettingsString();
+                IsUpdating = false;
+            };
+        }
+
+        private void cDChests_CheckedChanged(object sender, EventArgs e)
+        {
+            EnableBoxes();
+            if (!IsUpdating)
+            {
+                IsUpdating = true;
+
+                RandomizerSettings.AddDungeonItems = cDChests.Checked;
+
+                UpdateSettingsString();
+                IsUpdating = false;
+            };
+        }
+
+        private void cDEnt_CheckedChanged(object sender, EventArgs e)
+        {
+            EnableBoxes();
+            if (!IsUpdating)
+            {
+                IsUpdating = true;
+
+                RandomizerSettings.RandomizeDungeonEntrances = cDEnt.Checked;
+
+                UpdateSettingsString();
+                IsUpdating = false;
+            };
+        }
+
+        private void cDMult_SelectedIndexChanged(object sender, EventArgs e)
+        {
+            if (!IsUpdating)
+            {
+                IsUpdating = true;
+
+                RandomizerSettings.DamageMode = (DamageMode)cDMult.SelectedIndex;
+
+                UpdateSettingsString();
+                IsUpdating = false;
+            };
+        }
+
+        private void cDType_SelectedIndexChanged(object sender, EventArgs e)
+        {
+            if (!IsUpdating)
+            {
+                IsUpdating = true;
+
+                RandomizerSettings.DamageEffect = (DamageEffect)cDType.SelectedIndex;
+
+                UpdateSettingsString();
+                IsUpdating = false;
+            };
+        }
+
+        private void cEnemy_CheckedChanged(object sender, EventArgs e)
+        {
+            EnableBoxes();
+            if (!IsUpdating)
+            {
+                IsUpdating = true;
+
+                RandomizerSettings.RandomizeEnemies = cEnemy.Checked;
+
+                UpdateSettingsString();
+                IsUpdating = false;
+            };
+        }
+
+        private void cFloors_SelectedIndexChanged(object sender, EventArgs e)
+        {
+            if (!IsUpdating)
+            {
+                IsUpdating = true;
+
+                RandomizerSettings.FloorType = (FloorType)cFloors.SelectedIndex;
+
+                UpdateSettingsString();
+                IsUpdating = false;
+            };
+        }
+
+        private void cGossip_CheckedChanged(object sender, EventArgs e)
+        {
+            EnableBoxes();
+            if (!IsUpdating)
+            {
+                IsUpdating = true;
+
+                RandomizerSettings.EnableGossipHints = cGossip.Checked;
+
+                UpdateSettingsString();
+                IsUpdating = false;
+            };
+        }
+
+        private void cGravity_SelectedIndexChanged(object sender, EventArgs e)
+        {
+            if (!IsUpdating)
+            {
+                IsUpdating = true;
+
+                RandomizerSettings.MovementMode = (MovementMode)cGravity.SelectedIndex;
+
+                UpdateSettingsString();
+                IsUpdating = false;
+            };
+        }
+
+        private void cLink_SelectedIndexChanged(object sender, EventArgs e)
+        {
+            if (!IsUpdating)
+            {
+                IsUpdating = true;
+
+                RandomizerSettings.Character = (Character)cLink.SelectedIndex;
+
+                UpdateSettingsString();
+                IsUpdating = false;
+            };
+        }
+
+        private void cMixSongs_CheckedChanged(object sender, EventArgs e)
+        {
+            EnableBoxes();
+            if (!IsUpdating)
+            {
+                IsUpdating = true;
+
+                RandomizerSettings.AddSongs = cMixSongs.Checked;
+
+                UpdateSettingsString();
+                IsUpdating = false;
+            };
+        }
+
+        private void cQText_CheckedChanged(object sender, EventArgs e)
+        {
+            EnableBoxes();
+            if (!IsUpdating)
+            {
+                IsUpdating = true;
+
+                RandomizerSettings.QuickTextEnabled = cQText.Checked;
+
+                UpdateSettingsString();
+                IsUpdating = false;
+            };
+        }
+
+        private void cShop_CheckedChanged(object sender, EventArgs e)
+        {
+            EnableBoxes();
+            if (!IsUpdating)
+            {
+                IsUpdating = true;
+
+                RandomizerSettings.AddShopItems = cShop.Checked;
+
+                UpdateSettingsString();
+                IsUpdating = false;
+            };
+        }
+
+        private void cSoS_CheckedChanged(object sender, EventArgs e)
+        {
+            EnableBoxes();
+            if (!IsUpdating)
+            {
+                IsUpdating = true;
+
+                RandomizerSettings.ExcludeSongOfSoaring = cSoS.Checked;
+
+                UpdateSettingsString();
+                IsUpdating = false;
+            };
+        }
+
+        private void cTatl_SelectedIndexChanged(object sender, EventArgs e)
+        {
+            if (!IsUpdating)
+            {
+                IsUpdating = true;
+
+                RandomizerSettings.TatlColorSchema = (TatlColorSchema)cTatl.SelectedIndex;
+
                 UpdateSettingsString();
                 IsUpdating = false;
             };
@@ -377,10 +619,9 @@
 
         private void cMode_SelectedIndexChanged(object sender, EventArgs e)
         {
-            EnableBoxes();
-            if (!IsUpdating)
-            {
-                if (cMode.SelectedIndex == 3)
+            if (!IsUpdating)
+            {
+                if (RandomizerSettings.LogicMode == LogicMode.UserLogic)
                 {
                     if (openLogic.ShowDialog() == DialogResult.OK)
                     {
@@ -392,9 +633,11 @@
                     };
                 };
                 IsUpdating = true;
-                UpdateSettingsString();
-                IsUpdating = false;
-            };
+                RandomizerSettings.LogicMode = (LogicMode)cMode.SelectedIndex;
+                UpdateSettingsString();
+                IsUpdating = false;
+            };
+            EnableBoxes();
         }
 
         private void cVC_CheckedChanged(object sender, EventArgs e)
@@ -450,6 +693,154 @@
             ItemEditor.Show();
         }
 
+        public MainRandomizerForm()
+        {
+            InitializeComponent();
+        }
+
+        private void EnableBoxes()
+        {
+            if (RandomizerSettings.LogicMode == LogicMode.Vanilla)
+            {
+                cMixSongs.Enabled = false;
+                cSoS.Enabled = false;
+                cDChests.Enabled = false;
+                cDEnt.Enabled = false;
+                cBottled.Enabled = false;
+                cShop.Enabled = false;
+                cSpoiler.Enabled = false;
+                cGossip.Enabled = false;
+                cAdditional.Enabled = false;
+                cUserItems.Enabled = false;
+            }
+            else
+            {
+                cMixSongs.Enabled = true;
+                cSoS.Enabled = true;
+                cDChests.Enabled = true;
+                cDEnt.Enabled = true;
+                cBottled.Enabled = true;
+                cShop.Enabled = true;
+                cSpoiler.Enabled = true;
+                cGossip.Enabled = true;
+                cAdditional.Enabled = true;
+                cUserItems.Enabled = true;
+            };
+
+            if (RandomizerSettings.UseCustomItemList)
+            {
+                cSoS.Enabled = false;
+                cDChests.Enabled = false;
+                cBottled.Enabled = false;
+                cShop.Enabled = false;
+                cAdditional.Enabled = false;
+            }
+            else
+            {
+                if (RandomizerSettings.LogicMode != LogicMode.Vanilla)
+                {
+                    cSoS.Enabled = true;
+                    cDChests.Enabled = true;
+                    cBottled.Enabled = true;
+                    cShop.Enabled = true;
+                    cAdditional.Enabled = true;
+                };
+            };
+        }
+
+        #endregion
+
+        /// <summary>
+        /// Try to perform randomization and make rom
+        /// </summary>
+        private void TryRandomize(BackgroundWorker worker, DoWorkEventArgs e)
+        {
+            try
+            {
+                Randomize(worker, e);
+            }
+            catch (Exception ex)
+            {
+                MessageBox.Show($"Error randomizing logic: {ex.Message}\r\n\r\nPlease try a different seed", "Error", MessageBoxButtons.OK, MessageBoxIcon.Error);
+                return;
+            }
+            if (!File.Exists(RandomizerSettings.InputRomPath))
+            {
+                MessageBox.Show("Input ROM not selected or doesn't exist, cannot generate output.",
+                    "Warning", MessageBoxButtons.OK, MessageBoxIcon.Warning);
+                return;
+            }
+            
+            if (saveROM.FileName == "")
+            {
+                MessageBox.Show("Output file not selected.",
+                    "Error", MessageBoxButtons.OK, MessageBoxIcon.Error);
+                return;
+            }
+            if (Output_VC)
+            {
+                if (saveWad.ShowDialog() != DialogResult.OK)
+                {
+                    MessageBox.Show("Output file not selected.",
+                        "Error", MessageBoxButtons.OK, MessageBoxIcon.Error);
+                    return;
+                };
+            };
+            if (!ValidateROM(RandomizerSettings.InputRomPath))
+            {
+                MessageBox.Show("Cannot verify input ROM is Majora's Mask (U).",
+                    "Error", MessageBoxButtons.OK, MessageBoxIcon.Error);
+                return;
+            }
+
+            MakeROM(RandomizerSettings.InputRomPath, saveROM.FileName, worker);
+
+            MessageBox.Show("Successfully built output ROM!",
+                "Success", MessageBoxButtons.OK, MessageBoxIcon.None);
+
+        }
+        /// <summary>
+        /// Randomizes the ROM with respect to the configured ruleset.
+        /// </summary>
+        private void Randomize(BackgroundWorker worker, DoWorkEventArgs e)
+        {
+            SeedRNG();
+
+            if (RandomizerSettings.LogicMode != LogicMode.Vanilla)
+            {
+                worker.ReportProgress(5, "Preparing ruleset...");
+                PrepareRulesetItemData();
+
+                if (RandomizerSettings.RandomizeDungeonEntrances)
+                {
+                    worker.ReportProgress(10, "Shuffling entrances...");
+                    EntranceShuffle();
+                };
+
+                worker.ReportProgress(15, "Shuffling items...");
+                ItemShuffle();
+
+                if (RandomizerSettings.EnableGossipHints)
+                {
+                    worker.ReportProgress(35, "Making gossip quotes...");
+                }
+
+                //gossip
+                SeedRNG();
+                MakeGossipQuotes();
+            }
+
+            worker.ReportProgress(40, "Coloring Tatl...");
+            //Randomize tatl colour
+            SeedRNG();
+            SetTatlColour();
+
+            worker.ReportProgress(45, "Randomizing Music...");
+
+            //Sort BGM
+            SeedRNG();
+            SortBGM();
+        }
     }
 
 }