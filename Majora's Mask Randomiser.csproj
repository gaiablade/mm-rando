﻿<?xml version="1.0" encoding="utf-8"?>
<Project ToolsVersion="4.0" DefaultTargets="Build" xmlns="http://schemas.microsoft.com/developer/msbuild/2003">
  <PropertyGroup>
    <Configuration Condition=" '$(Configuration)' == '' ">Debug</Configuration>
    <Platform Condition=" '$(Platform)' == '' ">x86</Platform>
    <ProductVersion>8.0.30703</ProductVersion>
    <SchemaVersion>2.0</SchemaVersion>
    <ProjectGuid>{F365AB3C-6F06-4194-BB36-125A9E78D639}</ProjectGuid>
    <OutputType>WinExe</OutputType>
    <AppDesignerFolder>Properties</AppDesignerFolder>
    <RootNamespace>MMRando</RootNamespace>
    <AssemblyName>MM Randomiser</AssemblyName>
    <TargetFrameworkVersion>v4.0</TargetFrameworkVersion>
    <TargetFrameworkProfile>Client</TargetFrameworkProfile>
    <FileAlignment>512</FileAlignment>
    <IsWebBootstrapper>false</IsWebBootstrapper>
    <PublishUrl>C:\Users\Autumn\Zelda\MM Rando 2\public\</PublishUrl>
    <Install>true</Install>
    <InstallFrom>Disk</InstallFrom>
    <UpdateEnabled>false</UpdateEnabled>
    <UpdateMode>Foreground</UpdateMode>
    <UpdateInterval>7</UpdateInterval>
    <UpdateIntervalUnits>Days</UpdateIntervalUnits>
    <UpdatePeriodically>false</UpdatePeriodically>
    <UpdateRequired>false</UpdateRequired>
    <MapFileExtensions>true</MapFileExtensions>
    <ApplicationRevision>0</ApplicationRevision>
    <ApplicationVersion>1.0.0.%2a</ApplicationVersion>
    <UseApplicationTrust>false</UseApplicationTrust>
    <BootstrapperEnabled>true</BootstrapperEnabled>
  </PropertyGroup>
  <PropertyGroup Condition=" '$(Configuration)|$(Platform)' == 'Debug|x86' ">
    <PlatformTarget>x86</PlatformTarget>
    <DebugSymbols>true</DebugSymbols>
    <DebugType>full</DebugType>
    <Optimize>false</Optimize>
    <OutputPath>bin\Debug\</OutputPath>
    <DefineConstants>DEBUG;TRACE</DefineConstants>
    <ErrorReport>prompt</ErrorReport>
    <WarningLevel>4</WarningLevel>
  </PropertyGroup>
  <PropertyGroup Condition=" '$(Configuration)|$(Platform)' == 'Release|x86' ">
    <PlatformTarget>x86</PlatformTarget>
    <DebugType>pdbonly</DebugType>
    <Optimize>true</Optimize>
    <OutputPath>bin\Release\</OutputPath>
    <DefineConstants>TRACE</DefineConstants>
    <ErrorReport>prompt</ErrorReport>
    <WarningLevel>4</WarningLevel>
  </PropertyGroup>
  <PropertyGroup>
    <ApplicationIcon>200px_majoramask_rtw_icon.ico</ApplicationIcon>
  </PropertyGroup>
  <ItemGroup>
    <Reference Include="System" />
    <Reference Include="System.Core" />
    <Reference Include="System.Xml.Linq" />
    <Reference Include="System.Data.DataSetExtensions" />
    <Reference Include="Microsoft.CSharp" />
    <Reference Include="System.Data" />
    <Reference Include="System.Deployment" />
    <Reference Include="System.Drawing" />
    <Reference Include="System.Windows.Forms" />
    <Reference Include="System.Xml" />
  </ItemGroup>
  <ItemGroup>
    <Compile Include="Audioseq.cs" />
    <Compile Include="Base36.cs" />
    <Compile Include="Build.cs">
      <SubType>Form</SubType>
    </Compile>
    <Compile Include="fItemEdit.cs">
      <SubType>Form</SubType>
    </Compile>
    <Compile Include="fItemEdit.Designer.cs">
      <DependentUpon>fItemEdit.cs</DependentUpon>
    </Compile>
    <Compile Include="fItemSelect.cs">
      <SubType>Form</SubType>
    </Compile>
    <Compile Include="fItemSelect.Designer.cs">
      <DependentUpon>fItemSelect.cs</DependentUpon>
    </Compile>
    <Compile Include="fLogicEdit.cs">
      <SubType>Form</SubType>
    </Compile>
    <Compile Include="fLogicEdit.Designer.cs">
      <DependentUpon>fLogicEdit.cs</DependentUpon>
    </Compile>
    <Compile Include="fMain.cs">
      <SubType>Form</SubType>
    </Compile>
    <Compile Include="fMain.Designer.cs">
      <DependentUpon>fMain.cs</DependentUpon>
    </Compile>
    <Compile Include="ItemSwap.cs" />
    <Compile Include="NewItemForm.cs">
      <SubType>Form</SubType>
    </Compile>
    <Compile Include="NewItemForm.Designer.cs">
      <DependentUpon>NewItemForm.cs</DependentUpon>
    </Compile>
    <Compile Include="Scene.cs" />
    <Compile Include="Enemies.cs" />
    <Compile Include="Entrance.cs" />
    <Compile Include="Items.cs">
      <SubType>Form</SubType>
    </Compile>
    <Compile Include="Hue.cs" />
    <Compile Include="Message.cs" />
    <Compile Include="Obj.cs" />
    <Compile Include="Resource.cs" />
    <Compile Include="ROM_Data.cs" />
    <Compile Include="RW_Helpers.cs" />
    <Compile Include="Shuffle.cs">
      <SubType>Form</SubType>
    </Compile>
    <Compile Include="Tunics.cs" />
    <Compile Include="VC_Inject.cs" />
    <Compile Include="Vector.cs" />
    <Compile Include="yaz0.cs" />
    <Compile Include="ROM.cs" />
    <Compile Include="fAbout.cs">
      <SubType>Form</SubType>
    </Compile>
    <Compile Include="fAbout.Designer.cs">
      <DependentUpon>fAbout.cs</DependentUpon>
    </Compile>
    <Compile Include="fManual.cs">
      <SubType>Form</SubType>
    </Compile>
    <Compile Include="fManual.Designer.cs">
      <DependentUpon>fManual.cs</DependentUpon>
    </Compile>
    <Compile Include="Program.cs" />
    <Compile Include="Properties\AssemblyInfo.cs" />
    <EmbeddedResource Include="fAbout.resx">
      <DependentUpon>fAbout.cs</DependentUpon>
    </EmbeddedResource>
    <EmbeddedResource Include="fItemEdit.resx">
      <DependentUpon>fItemEdit.cs</DependentUpon>
    </EmbeddedResource>
    <EmbeddedResource Include="fItemSelect.resx">
      <DependentUpon>fItemSelect.cs</DependentUpon>
    </EmbeddedResource>
    <EmbeddedResource Include="fLogicEdit.resx">
      <DependentUpon>fLogicEdit.cs</DependentUpon>
    </EmbeddedResource>
    <EmbeddedResource Include="fMain.resx">
      <DependentUpon>fMain.cs</DependentUpon>
    </EmbeddedResource>
    <EmbeddedResource Include="fManual.resx">
      <DependentUpon>fManual.cs</DependentUpon>
    </EmbeddedResource>
    <EmbeddedResource Include="NewItemForm.resx">
      <DependentUpon>NewItemForm.cs</DependentUpon>
    </EmbeddedResource>
    <EmbeddedResource Include="Properties\Resources.resx">
      <Generator>ResXFileCodeGenerator</Generator>
      <LastGenOutput>Resources.Designer.cs</LastGenOutput>
      <SubType>Designer</SubType>
    </EmbeddedResource>
    <Compile Include="Properties\Resources.Designer.cs">
      <AutoGen>True</AutoGen>
      <DependentUpon>Resources.resx</DependentUpon>
      <DesignTime>True</DesignTime>
    </Compile>
    <None Include="addresses\d-check">
<<<<<<< HEAD
      <CopyToOutputDirectory>Always</CopyToOutputDirectory>
    </None>
    <None Include="addresses\d-exit">
      <CopyToOutputDirectory>Always</CopyToOutputDirectory>
    </None>
    <None Include="addresses\dc-flagload">
      <CopyToOutputDirectory>Always</CopyToOutputDirectory>
    </None>
    <None Include="addresses\dc-flagmask">
      <CopyToOutputDirectory>Always</CopyToOutputDirectory>
    </None>
    <None Include="addresses\fs-colour">
      <CopyToOutputDirectory>Always</CopyToOutputDirectory>
    </None>
    <None Include="addresses\skybox-init">
      <CopyToOutputDirectory>Always</CopyToOutputDirectory>
    </None>
    <None Include="addresses\tatl-colour">
      <CopyToOutputDirectory>Always</CopyToOutputDirectory>
    </None>
    <None Include="addresses\tunic-1">
      <CopyToOutputDirectory>Always</CopyToOutputDirectory>
    </None>
    <None Include="addresses\tunic-2">
      <CopyToOutputDirectory>Always</CopyToOutputDirectory>
    </None>
    <None Include="addresses\tunic-3">
      <CopyToOutputDirectory>Always</CopyToOutputDirectory>
    </None>
    <None Include="addresses\tunic-colour">
      <CopyToOutputDirectory>Always</CopyToOutputDirectory>
    </None>
    <None Include="addresses\tunic-forms">
      <CopyToOutputDirectory>Always</CopyToOutputDirectory>
    </None>
    <None Include="mods\chest-table">
      <CopyToOutputDirectory>Always</CopyToOutputDirectory>
    </None>
    <None Include="mods\cm-cs">
      <CopyToOutputDirectory>Always</CopyToOutputDirectory>
    </None>
    <None Include="mods\de-1">
      <CopyToOutputDirectory>Always</CopyToOutputDirectory>
    </None>
    <None Include="mods\de-2">
      <CopyToOutputDirectory>Always</CopyToOutputDirectory>
    </None>
    <None Include="mods\de-3">
      <CopyToOutputDirectory>Always</CopyToOutputDirectory>
    </None>
    <None Include="mods\de-4">
      <CopyToOutputDirectory>Always</CopyToOutputDirectory>
    </None>
    <None Include="mods\de-5">
      <CopyToOutputDirectory>Always</CopyToOutputDirectory>
    </None>
    <None Include="mods\dm-1">
      <CopyToOutputDirectory>Always</CopyToOutputDirectory>
    </None>
    <None Include="mods\dm-2">
      <CopyToOutputDirectory>Always</CopyToOutputDirectory>
    </None>
    <None Include="mods\dm-3">
      <CopyToOutputDirectory>Always</CopyToOutputDirectory>
    </None>
    <None Include="mods\dm-4">
      <CopyToOutputDirectory>Always</CopyToOutputDirectory>
    </None>
    <None Include="mods\file-select">
      <CopyToOutputDirectory>Always</CopyToOutputDirectory>
    </None>
    <None Include="mods\fix-dungeons">
      <CopyToOutputDirectory>Always</CopyToOutputDirectory>
    </None>
    <None Include="mods\fix-item-checks">
      <CopyToOutputDirectory>Always</CopyToOutputDirectory>
    </None>
    <None Include="mods\fix-kafei">
      <CopyToOutputDirectory>Always</CopyToOutputDirectory>
    </None>
    <None Include="mods\fix-link-1">
      <CopyToOutputDirectory>Always</CopyToOutputDirectory>
    </None>
    <None Include="mods\fix-link-2">
      <CopyToOutputDirectory>Always</CopyToOutputDirectory>
    </None>
    <None Include="mods\fix-link-3">
      <CopyToOutputDirectory>Always</CopyToOutputDirectory>
    </None>
    <None Include="mods\fix-music">
      <CopyToOutputDirectory>Always</CopyToOutputDirectory>
    </None>
    <None Include="mods\fix-shop-checks">
      <CopyToOutputDirectory>Always</CopyToOutputDirectory>
    </None>
    <None Include="mods\floor-1">
      <CopyToOutputDirectory>Always</CopyToOutputDirectory>
    </None>
    <None Include="mods\floor-2">
      <CopyToOutputDirectory>Always</CopyToOutputDirectory>
    </None>
    <None Include="mods\floor-3">
      <CopyToOutputDirectory>Always</CopyToOutputDirectory>
    </None>
    <None Include="mods\floor-4">
      <CopyToOutputDirectory>Always</CopyToOutputDirectory>
    </None>
    <None Include="mods\gi-table">
      <CopyToOutputDirectory>Always</CopyToOutputDirectory>
    </None>
    <None Include="mods\init-file">
      <CopyToOutputDirectory>Always</CopyToOutputDirectory>
    </None>
    <None Include="mods\inst24-swap-guitar">
      <CopyToOutputDirectory>Always</CopyToOutputDirectory>
    </None>
    <None Include="mods\logo-text">
      <CopyToOutputDirectory>Always</CopyToOutputDirectory>
    </None>
    <None Include="mods\misc-changes">
      <CopyToOutputDirectory>Always</CopyToOutputDirectory>
    </None>
    <None Include="mods\movement-1">
      <CopyToOutputDirectory>Always</CopyToOutputDirectory>
    </None>
    <None Include="mods\movement-2">
      <CopyToOutputDirectory>Always</CopyToOutputDirectory>
    </None>
    <None Include="mods\movement-3">
      <CopyToOutputDirectory>Always</CopyToOutputDirectory>
    </None>
    <None Include="mods\movement-4">
      <CopyToOutputDirectory>Always</CopyToOutputDirectory>
    </None>
    <None Include="mods\postman-testing">
      <CopyToOutputDirectory>Always</CopyToOutputDirectory>
    </None>
    <None Include="mods\quick-text">
      <CopyToOutputDirectory>Always</CopyToOutputDirectory>
    </None>
    <None Include="mods\rainbow-tatl">
      <CopyToOutputDirectory>Always</CopyToOutputDirectory>
    </None>
    <None Include="mods\reloc-audio">
      <CopyToOutputDirectory>Always</CopyToOutputDirectory>
    </None>
    <None Include="mods\replace-gi-table">
      <CopyToOutputDirectory>Always</CopyToOutputDirectory>
    </None>
    <None Include="mods\short-cutscenes">
      <CopyToOutputDirectory>Always</CopyToOutputDirectory>
    </None>
    <None Include="mods\standing-hearts">
      <CopyToOutputDirectory>Always</CopyToOutputDirectory>
    </None>
    <None Include="mods\title-screen">
      <CopyToOutputDirectory>Always</CopyToOutputDirectory>
    </None>
    <None Include="mods\update-chests">
      <CopyToOutputDirectory>Always</CopyToOutputDirectory>
    </None>
    <None Include="music\botw-hyrulecastle">
      <CopyToOutputDirectory>Always</CopyToOutputDirectory>
    </None>
    <None Include="music\botw-kass">
      <CopyToOutputDirectory>Always</CopyToOutputDirectory>
    </None>
    <None Include="music\mk64-battle">
      <CopyToOutputDirectory>Always</CopyToOutputDirectory>
    </None>
    <None Include="music\mk64-bb">
      <CopyToOutputDirectory>Always</CopyToOutputDirectory>
    </None>
    <None Include="music\mk64-bc">
      <CopyToOutputDirectory>Always</CopyToOutputDirectory>
    </None>
    <None Include="music\mk64-ceremony">
      <CopyToOutputDirectory>Always</CopyToOutputDirectory>
    </None>
    <None Include="music\mk64-ceremony-loss">
      <CopyToOutputDirectory>Always</CopyToOutputDirectory>
    </None>
    <None Include="music\mk64-cm">
      <CopyToOutputDirectory>Always</CopyToOutputDirectory>
    </None>
    <None Include="music\mk64-dkjp">
      <CopyToOutputDirectory>Always</CopyToOutputDirectory>
    </None>
    <None Include="music\mk64-fs">
      <CopyToOutputDirectory>Always</CopyToOutputDirectory>
    </None>
    <None Include="music\mk64-kb">
      <CopyToOutputDirectory>Always</CopyToOutputDirectory>
    </None>
    <None Include="music\mk64-kd">
      <CopyToOutputDirectory>Always</CopyToOutputDirectory>
    </None>
    <None Include="music\mk64-lr">
      <CopyToOutputDirectory>Always</CopyToOutputDirectory>
    </None>
    <None Include="music\mk64-menu">
      <CopyToOutputDirectory>Always</CopyToOutputDirectory>
    </None>
    <None Include="music\mk64-mmf">
      <CopyToOutputDirectory>Always</CopyToOutputDirectory>
    </None>
    <None Include="music\mk64-rr">
      <CopyToOutputDirectory>Always</CopyToOutputDirectory>
    </None>
    <None Include="music\mk64-star">
      <CopyToOutputDirectory>Always</CopyToOutputDirectory>
    </None>
    <None Include="music\mk64-tt">
      <CopyToOutputDirectory>Always</CopyToOutputDirectory>
    </None>
    <None Include="music\mmr-f-sot">
      <CopyToOutputDirectory>Always</CopyToOutputDirectory>
    </None>
    <None Include="music\mmr-jazz">
      <CopyToOutputDirectory>Always</CopyToOutputDirectory>
    </None>
    <None Include="music\mmr-theme">
      <CopyToOutputDirectory>Always</CopyToOutputDirectory>
    </None>
    <None Include="music\oot-boss">
      <CopyToOutputDirectory>Always</CopyToOutputDirectory>
    </None>
    <None Include="music\oot-c-goddess">
      <CopyToOutputDirectory>Always</CopyToOutputDirectory>
    </None>
    <None Include="music\oot-castlecollapse">
      <CopyToOutputDirectory>Always</CopyToOutputDirectory>
    </None>
    <None Include="music\oot-castlecourtyard">
      <CopyToOutputDirectory>Always</CopyToOutputDirectory>
    </None>
    <None Include="music\oot-chamberofsages">
      <CopyToOutputDirectory>Always</CopyToOutputDirectory>
    </None>
    <None Include="music\oot-dekutree">
      <CopyToOutputDirectory>Always</CopyToOutputDirectory>
    </None>
    <None Include="music\oot-dinosaur">
      <CopyToOutputDirectory>Always</CopyToOutputDirectory>
    </None>
    <None Include="music\oot-dodongocavern">
      <CopyToOutputDirectory>Always</CopyToOutputDirectory>
    </None>
    <None Include="music\oot-f-ganondorf">
      <CopyToOutputDirectory>Always</CopyToOutputDirectory>
    </None>
    <None Include="music\oot-f-medallion">
      <CopyToOutputDirectory>Always</CopyToOutputDirectory>
    </None>
    <None Include="music\oot-f-opendot">
      <CopyToOutputDirectory>Always</CopyToOutputDirectory>
    </None>
    <None Include="music\oot-f-stone">
      <CopyToOutputDirectory>Always</CopyToOutputDirectory>
    </None>
    <None Include="music\oot-f-timetravel">
      <CopyToOutputDirectory>Always</CopyToOutputDirectory>
    </None>
    <None Include="music\oot-firetemple">
      <CopyToOutputDirectory>Always</CopyToOutputDirectory>
    </None>
    <None Include="music\oot-foresttemple">
      <CopyToOutputDirectory>Always</CopyToOutputDirectory>
    </None>
    <None Include="music\oot-ganon">
      <CopyToOutputDirectory>Always</CopyToOutputDirectory>
    </None>
    <None Include="music\oot-ganoncastle">
      <CopyToOutputDirectory>Always</CopyToOutputDirectory>
    </None>
    <None Include="music\oot-ganondorf">
      <CopyToOutputDirectory>Always</CopyToOutputDirectory>
    </None>
    <None Include="music\oot-ganondorfbattle">
      <CopyToOutputDirectory>Always</CopyToOutputDirectory>
    </None>
    <None Include="music\oot-gerudovalley">
      <CopyToOutputDirectory>Always</CopyToOutputDirectory>
    </None>
    <None Include="music\oot-icecavern">
      <CopyToOutputDirectory>Always</CopyToOutputDirectory>
    </None>
    <None Include="music\oot-insidedekutree">
      <CopyToOutputDirectory>Always</CopyToOutputDirectory>
    </None>
    <None Include="music\oot-jabu">
      <CopyToOutputDirectory>Always</CopyToOutputDirectory>
    </None>
    <None Include="music\oot-kakariko1">
      <CopyToOutputDirectory>Always</CopyToOutputDirectory>
    </None>
    <None Include="music\oot-kakariko2">
      <CopyToOutputDirectory>Always</CopyToOutputDirectory>
    </None>
    <None Include="music\oot-kokiriforest">
      <CopyToOutputDirectory>Always</CopyToOutputDirectory>
    </None>
    <None Include="music\oot-market">
      <CopyToOutputDirectory>Always</CopyToOutputDirectory>
    </None>
    <None Include="music\oot-miniboss">
      <CopyToOutputDirectory>Always</CopyToOutputDirectory>
    </None>
    <None Include="music\oot-navi">
      <CopyToOutputDirectory>Always</CopyToOutputDirectory>
    </None>
    <None Include="music\oot-shadowtemple">
      <CopyToOutputDirectory>Always</CopyToOutputDirectory>
    </None>
    <None Include="music\oot-sheik">
      <CopyToOutputDirectory>Always</CopyToOutputDirectory>
    </None>
    <None Include="music\oot-spirittemple">
      <CopyToOutputDirectory>Always</CopyToOutputDirectory>
    </None>
    <None Include="music\oot-templeoftime">
      <CopyToOutputDirectory>Always</CopyToOutputDirectory>
    </None>
    <None Include="music\oot-watertemple">
      <CopyToOutputDirectory>Always</CopyToOutputDirectory>
    </None>
    <None Include="music\pa-ikanacastle">
      <CopyToOutputDirectory>Always</CopyToOutputDirectory>
    </None>
    <None Include="music\pm-field">
      <CopyToOutputDirectory>Always</CopyToOutputDirectory>
    </None>
    <None Include="music\sf64-aquas">
      <CopyToOutputDirectory>Always</CopyToOutputDirectory>
    </None>
    <None Include="music\sf64-area6">
      <CopyToOutputDirectory>Always</CopyToOutputDirectory>
    </None>
    <None Include="music\sf64-bolse">
      <CopyToOutputDirectory>Always</CopyToOutputDirectory>
    </None>
    <None Include="music\sf64-boss1">
      <CopyToOutputDirectory>Always</CopyToOutputDirectory>
    </None>
    <None Include="music\sf64-boss2">
      <CopyToOutputDirectory>Always</CopyToOutputDirectory>
    </None>
    <None Include="music\sf64-boss3">
      <CopyToOutputDirectory>Always</CopyToOutputDirectory>
    </None>
    <None Include="music\sf64-corneria">
      <CopyToOutputDirectory>Always</CopyToOutputDirectory>
    </None>
    <None Include="music\sf64-fichina">
      <CopyToOutputDirectory>Always</CopyToOutputDirectory>
    </None>
    <None Include="music\sf64-katarina">
      <CopyToOutputDirectory>Always</CopyToOutputDirectory>
    </None>
    <None Include="music\sf64-meteo">
      <CopyToOutputDirectory>Always</CopyToOutputDirectory>
    </None>
    <None Include="music\sf64-sectorx">
      <CopyToOutputDirectory>Always</CopyToOutputDirectory>
    </None>
    <None Include="music\sf64-sectory">
      <CopyToOutputDirectory>Always</CopyToOutputDirectory>
    </None>
    <None Include="music\sf64-starwolf">
      <CopyToOutputDirectory>Always</CopyToOutputDirectory>
    </None>
    <None Include="music\sf64-titania">
      <CopyToOutputDirectory>Always</CopyToOutputDirectory>
    </None>
    <None Include="music\sf64-venom">
      <CopyToOutputDirectory>Always</CopyToOutputDirectory>
    </None>
    <None Include="music\sf64-zoness">
      <CopyToOutputDirectory>Always</CopyToOutputDirectory>
    </None>
    <None Include="music\sm64-battlefield">
      <CopyToOutputDirectory>Always</CopyToOutputDirectory>
    </None>
    <None Include="music\sm64-bbh">
      <CopyToOutputDirectory>Always</CopyToOutputDirectory>
    </None>
    <None Include="music\sm64-bitdw">
      <CopyToOutputDirectory>Always</CopyToOutputDirectory>
    </None>
    <None Include="music\sm64-boss">
      <CopyToOutputDirectory>Always</CopyToOutputDirectory>
    </None>
    <None Include="music\sm64-castle">
      <CopyToOutputDirectory>Always</CopyToOutputDirectory>
    </None>
    <None Include="music\sm64-ccm">
      <CopyToOutputDirectory>Always</CopyToOutputDirectory>
    </None>
    <None Include="music\sm64-f-bitsclear">
      <CopyToOutputDirectory>Always</CopyToOutputDirectory>
    </None>
    <None Include="music\sm64-f-bowser">
      <CopyToOutputDirectory>Always</CopyToOutputDirectory>
    </None>
    <None Include="music\sm64-f-bowserclear">
      <CopyToOutputDirectory>Always</CopyToOutputDirectory>
    </None>
    <None Include="music\sm64-f-intro">
      <CopyToOutputDirectory>Always</CopyToOutputDirectory>
    </None>
    <None Include="music\sm64-f-lakitu">
      <CopyToOutputDirectory>Always</CopyToOutputDirectory>
    </None>
    <None Include="music\sm64-f-peach">
      <CopyToOutputDirectory>Always</CopyToOutputDirectory>
    </None>
    <None Include="music\sm64-f-race">
      <CopyToOutputDirectory>Always</CopyToOutputDirectory>
    </None>
    <None Include="music\sm64-f-savepeach">
      <CopyToOutputDirectory>Always</CopyToOutputDirectory>
    </None>
    <None Include="music\sm64-f-solved">
      <CopyToOutputDirectory>Always</CopyToOutputDirectory>
    </None>
    <None Include="music\sm64-f-star">
      <CopyToOutputDirectory>Always</CopyToOutputDirectory>
    </None>
    <None Include="music\sm64-f-starget">
      <CopyToOutputDirectory>Always</CopyToOutputDirectory>
    </None>
    <None Include="music\sm64-f-toad">
      <CopyToOutputDirectory>Always</CopyToOutputDirectory>
    </None>
    <None Include="music\sm64-f-unlock">
      <CopyToOutputDirectory>Always</CopyToOutputDirectory>
    </None>
    <None Include="music\sm64-fileselect">
      <CopyToOutputDirectory>Always</CopyToOutputDirectory>
    </None>
    <None Include="music\sm64-finalbowser">
      <CopyToOutputDirectory>Always</CopyToOutputDirectory>
    </None>
    <None Include="music\sm64-hmc">
      <CopyToOutputDirectory>Always</CopyToOutputDirectory>
    </None>
    <None Include="music\sm64-jrb">
      <CopyToOutputDirectory>Always</CopyToOutputDirectory>
    </None>
    <None Include="music\sm64-lll">
      <CopyToOutputDirectory>Always</CopyToOutputDirectory>
    </None>
    <None Include="music\sm64-lullaby">
      <CopyToOutputDirectory>Always</CopyToOutputDirectory>
    </None>
    <None Include="music\sm64-mgr">
      <CopyToOutputDirectory>Always</CopyToOutputDirectory>
    </None>
    <None Include="music\sm64-slide">
      <CopyToOutputDirectory>Always</CopyToOutputDirectory>
    </None>
    <None Include="music\sm64-steps">
      <CopyToOutputDirectory>Always</CopyToOutputDirectory>
    </None>
    <None Include="music\smg2-skystation">
      <CopyToOutputDirectory>Always</CopyToOutputDirectory>
    </None>
    <None Include="music\ss-groose">
      <CopyToOutputDirectory>Always</CopyToOutputDirectory>
    </None>
    <None Include="music\uc-boss">
      <CopyToOutputDirectory>Always</CopyToOutputDirectory>
    </None>
    <None Include="music\uc-dekuforest">
      <CopyToOutputDirectory>Always</CopyToOutputDirectory>
    </None>
    <None Include="music\uc-dekutree">
      <CopyToOutputDirectory>Always</CopyToOutputDirectory>
    </None>
    <None Include="music\uc-dream">
      <CopyToOutputDirectory>Always</CopyToOutputDirectory>
    </None>
    <None Include="music\uc-dungeon">
      <CopyToOutputDirectory>Always</CopyToOutputDirectory>
    </None>
    <None Include="music\uc-field">
      <CopyToOutputDirectory>Always</CopyToOutputDirectory>
    </None>
    <None Include="music\uc-fileselect">
      <CopyToOutputDirectory>Always</CopyToOutputDirectory>
    </None>
    <None Include="music\uc-foresttemple">
      <CopyToOutputDirectory>Always</CopyToOutputDirectory>
    </None>
    <None Include="music\uc-gerudobay">
      <CopyToOutputDirectory>Always</CopyToOutputDirectory>
    </None>
    <None Include="music\uc-goronvillage">
      <CopyToOutputDirectory>Always</CopyToOutputDirectory>
    </None>
    <None Include="music\uc-miniboss">
      <CopyToOutputDirectory>Always</CopyToOutputDirectory>
    </None>
    <None Include="music\uc-minigame">
      <CopyToOutputDirectory>Always</CopyToOutputDirectory>
    </None>
    <None Include="music\uc-mountain">
      <CopyToOutputDirectory>Always</CopyToOutputDirectory>
    </None>
    <None Include="music\uc-navi">
      <CopyToOutputDirectory>Always</CopyToOutputDirectory>
    </None>
    <None Include="music\uc-predungeon">
      <CopyToOutputDirectory>Always</CopyToOutputDirectory>
    </None>
    <None Include="music\uc-snowfield">
      <CopyToOutputDirectory>Always</CopyToOutputDirectory>
    </None>
    <None Include="music\uc-snowfieldold">
      <CopyToOutputDirectory>Always</CopyToOutputDirectory>
    </None>
    <None Include="music\uc-village">
      <CopyToOutputDirectory>Always</CopyToOutputDirectory>
    </None>
    <None Include="music\uc-zelda">
      <CopyToOutputDirectory>Always</CopyToOutputDirectory>
    </None>
    <None Include="music\uc-zora">
      <CopyToOutputDirectory>Always</CopyToOutputDirectory>
=======
      <CopyToOutputDirectory>PreserveNewest</CopyToOutputDirectory>
    </None>
    <None Include="addresses\d-exit">
      <CopyToOutputDirectory>PreserveNewest</CopyToOutputDirectory>
    </None>
    <None Include="addresses\dc-flagload">
      <CopyToOutputDirectory>PreserveNewest</CopyToOutputDirectory>
    </None>
    <None Include="addresses\dc-flagmask">
      <CopyToOutputDirectory>PreserveNewest</CopyToOutputDirectory>
    </None>
    <None Include="addresses\fs-colour">
      <CopyToOutputDirectory>PreserveNewest</CopyToOutputDirectory>
    </None>
    <None Include="addresses\skybox-init">
      <CopyToOutputDirectory>PreserveNewest</CopyToOutputDirectory>
    </None>
    <None Include="addresses\tatl-colour">
      <CopyToOutputDirectory>PreserveNewest</CopyToOutputDirectory>
    </None>
    <None Include="addresses\tunic-1">
      <CopyToOutputDirectory>PreserveNewest</CopyToOutputDirectory>
    </None>
    <None Include="addresses\tunic-2">
      <CopyToOutputDirectory>PreserveNewest</CopyToOutputDirectory>
    </None>
    <None Include="addresses\tunic-3">
      <CopyToOutputDirectory>PreserveNewest</CopyToOutputDirectory>
    </None>
    <None Include="addresses\tunic-colour">
      <CopyToOutputDirectory>PreserveNewest</CopyToOutputDirectory>
    </None>
    <None Include="addresses\tunic-forms">
      <CopyToOutputDirectory>PreserveNewest</CopyToOutputDirectory>
    </None>
    <None Include="mods\chest-table">
      <CopyToOutputDirectory>PreserveNewest</CopyToOutputDirectory>
    </None>
    <None Include="mods\cm-cs">
      <CopyToOutputDirectory>PreserveNewest</CopyToOutputDirectory>
    </None>
    <None Include="mods\de-1">
      <CopyToOutputDirectory>PreserveNewest</CopyToOutputDirectory>
    </None>
    <None Include="mods\de-2">
      <CopyToOutputDirectory>PreserveNewest</CopyToOutputDirectory>
    </None>
    <None Include="mods\de-3">
      <CopyToOutputDirectory>PreserveNewest</CopyToOutputDirectory>
    </None>
    <None Include="mods\de-4">
      <CopyToOutputDirectory>PreserveNewest</CopyToOutputDirectory>
    </None>
    <None Include="mods\de-5">
      <CopyToOutputDirectory>PreserveNewest</CopyToOutputDirectory>
    </None>
    <None Include="mods\dm-1">
      <CopyToOutputDirectory>PreserveNewest</CopyToOutputDirectory>
    </None>
    <None Include="mods\dm-2">
      <CopyToOutputDirectory>PreserveNewest</CopyToOutputDirectory>
    </None>
    <None Include="mods\dm-3">
      <CopyToOutputDirectory>PreserveNewest</CopyToOutputDirectory>
    </None>
    <None Include="mods\dm-4">
      <CopyToOutputDirectory>PreserveNewest</CopyToOutputDirectory>
    </None>
    <None Include="mods\file-select">
      <CopyToOutputDirectory>PreserveNewest</CopyToOutputDirectory>
    </None>
    <None Include="mods\fix-dungeons">
      <CopyToOutputDirectory>PreserveNewest</CopyToOutputDirectory>
    </None>
    <None Include="mods\fix-item-checks">
      <CopyToOutputDirectory>PreserveNewest</CopyToOutputDirectory>
    </None>
    <None Include="mods\fix-kafei">
      <CopyToOutputDirectory>PreserveNewest</CopyToOutputDirectory>
    </None>
    <None Include="mods\fix-link-1">
      <CopyToOutputDirectory>PreserveNewest</CopyToOutputDirectory>
    </None>
    <None Include="mods\fix-link-2">
      <CopyToOutputDirectory>PreserveNewest</CopyToOutputDirectory>
    </None>
    <None Include="mods\fix-link-3">
      <CopyToOutputDirectory>PreserveNewest</CopyToOutputDirectory>
    </None>
    <None Include="mods\fix-music">
      <CopyToOutputDirectory>PreserveNewest</CopyToOutputDirectory>
    </None>
    <None Include="mods\fix-shop-checks">
      <CopyToOutputDirectory>PreserveNewest</CopyToOutputDirectory>
    </None>
    <None Include="mods\floor-1">
      <CopyToOutputDirectory>PreserveNewest</CopyToOutputDirectory>
    </None>
    <None Include="mods\floor-2">
      <CopyToOutputDirectory>PreserveNewest</CopyToOutputDirectory>
    </None>
    <None Include="mods\floor-3">
      <CopyToOutputDirectory>PreserveNewest</CopyToOutputDirectory>
    </None>
    <None Include="mods\floor-4">
      <CopyToOutputDirectory>PreserveNewest</CopyToOutputDirectory>
    </None>
    <None Include="mods\gi-table">
      <CopyToOutputDirectory>PreserveNewest</CopyToOutputDirectory>
    </None>
    <None Include="mods\init-file">
      <CopyToOutputDirectory>PreserveNewest</CopyToOutputDirectory>
    </None>
    <None Include="mods\inst24-swap-guitar">
      <CopyToOutputDirectory>PreserveNewest</CopyToOutputDirectory>
    </None>
    <None Include="mods\logo-text">
      <CopyToOutputDirectory>PreserveNewest</CopyToOutputDirectory>
    </None>
    <None Include="mods\misc-changes">
      <CopyToOutputDirectory>PreserveNewest</CopyToOutputDirectory>
    </None>
    <None Include="mods\movement-1">
      <CopyToOutputDirectory>PreserveNewest</CopyToOutputDirectory>
    </None>
    <None Include="mods\movement-2">
      <CopyToOutputDirectory>PreserveNewest</CopyToOutputDirectory>
    </None>
    <None Include="mods\movement-3">
      <CopyToOutputDirectory>PreserveNewest</CopyToOutputDirectory>
    </None>
    <None Include="mods\movement-4">
      <CopyToOutputDirectory>PreserveNewest</CopyToOutputDirectory>
    </None>
    <None Include="mods\postman-testing">
      <CopyToOutputDirectory>PreserveNewest</CopyToOutputDirectory>
    </None>
    <None Include="mods\quick-text">
      <CopyToOutputDirectory>PreserveNewest</CopyToOutputDirectory>
    </None>
    <None Include="mods\rainbow-tatl">
      <CopyToOutputDirectory>PreserveNewest</CopyToOutputDirectory>
    </None>
    <None Include="mods\reloc-audio">
      <CopyToOutputDirectory>PreserveNewest</CopyToOutputDirectory>
    </None>
    <None Include="mods\replace-gi-table">
      <CopyToOutputDirectory>PreserveNewest</CopyToOutputDirectory>
    </None>
    <None Include="mods\short-cutscenes">
      <CopyToOutputDirectory>PreserveNewest</CopyToOutputDirectory>
    </None>
    <None Include="mods\standing-hearts">
      <CopyToOutputDirectory>PreserveNewest</CopyToOutputDirectory>
    </None>
    <None Include="mods\title-screen">
      <CopyToOutputDirectory>PreserveNewest</CopyToOutputDirectory>
    </None>
    <None Include="mods\update-chests">
      <CopyToOutputDirectory>PreserveNewest</CopyToOutputDirectory>
    </None>
    <None Include="music\botw-hyrulecastle">
      <CopyToOutputDirectory>PreserveNewest</CopyToOutputDirectory>
    </None>
    <None Include="music\botw-kass">
      <CopyToOutputDirectory>PreserveNewest</CopyToOutputDirectory>
    </None>
    <None Include="music\mk64-battle">
      <CopyToOutputDirectory>PreserveNewest</CopyToOutputDirectory>
    </None>
    <None Include="music\mk64-bb">
      <CopyToOutputDirectory>PreserveNewest</CopyToOutputDirectory>
    </None>
    <None Include="music\mk64-bc">
      <CopyToOutputDirectory>PreserveNewest</CopyToOutputDirectory>
    </None>
    <None Include="music\mk64-ceremony">
      <CopyToOutputDirectory>PreserveNewest</CopyToOutputDirectory>
    </None>
    <None Include="music\mk64-ceremony-loss">
      <CopyToOutputDirectory>PreserveNewest</CopyToOutputDirectory>
    </None>
    <None Include="music\mk64-cm">
      <CopyToOutputDirectory>PreserveNewest</CopyToOutputDirectory>
    </None>
    <None Include="music\mk64-dkjp">
      <CopyToOutputDirectory>PreserveNewest</CopyToOutputDirectory>
    </None>
    <None Include="music\mk64-fs">
      <CopyToOutputDirectory>PreserveNewest</CopyToOutputDirectory>
    </None>
    <None Include="music\mk64-kb">
      <CopyToOutputDirectory>PreserveNewest</CopyToOutputDirectory>
    </None>
    <None Include="music\mk64-kd">
      <CopyToOutputDirectory>PreserveNewest</CopyToOutputDirectory>
    </None>
    <None Include="music\mk64-lr">
      <CopyToOutputDirectory>PreserveNewest</CopyToOutputDirectory>
    </None>
    <None Include="music\mk64-menu">
      <CopyToOutputDirectory>PreserveNewest</CopyToOutputDirectory>
    </None>
    <None Include="music\mk64-mmf">
      <CopyToOutputDirectory>PreserveNewest</CopyToOutputDirectory>
    </None>
    <None Include="music\mk64-rr">
      <CopyToOutputDirectory>PreserveNewest</CopyToOutputDirectory>
    </None>
    <None Include="music\mk64-star">
      <CopyToOutputDirectory>PreserveNewest</CopyToOutputDirectory>
    </None>
    <None Include="music\mk64-tt">
      <CopyToOutputDirectory>PreserveNewest</CopyToOutputDirectory>
    </None>
    <None Include="music\mmr-f-sot">
      <CopyToOutputDirectory>PreserveNewest</CopyToOutputDirectory>
    </None>
    <None Include="music\mmr-jazz">
      <CopyToOutputDirectory>PreserveNewest</CopyToOutputDirectory>
    </None>
    <None Include="music\mmr-theme">
      <CopyToOutputDirectory>PreserveNewest</CopyToOutputDirectory>
    </None>
    <None Include="music\oot-boss">
      <CopyToOutputDirectory>PreserveNewest</CopyToOutputDirectory>
    </None>
    <None Include="music\oot-c-goddess">
      <CopyToOutputDirectory>PreserveNewest</CopyToOutputDirectory>
    </None>
    <None Include="music\oot-castlecollapse">
      <CopyToOutputDirectory>PreserveNewest</CopyToOutputDirectory>
    </None>
    <None Include="music\oot-castlecourtyard">
      <CopyToOutputDirectory>PreserveNewest</CopyToOutputDirectory>
    </None>
    <None Include="music\oot-chamberofsages">
      <CopyToOutputDirectory>PreserveNewest</CopyToOutputDirectory>
    </None>
    <None Include="music\oot-dekutree">
      <CopyToOutputDirectory>PreserveNewest</CopyToOutputDirectory>
    </None>
    <None Include="music\oot-dinosaur">
      <CopyToOutputDirectory>PreserveNewest</CopyToOutputDirectory>
    </None>
    <None Include="music\oot-dodongocavern">
      <CopyToOutputDirectory>PreserveNewest</CopyToOutputDirectory>
    </None>
    <None Include="music\oot-f-ganondorf">
      <CopyToOutputDirectory>PreserveNewest</CopyToOutputDirectory>
    </None>
    <None Include="music\oot-f-medallion">
      <CopyToOutputDirectory>PreserveNewest</CopyToOutputDirectory>
    </None>
    <None Include="music\oot-f-opendot">
      <CopyToOutputDirectory>PreserveNewest</CopyToOutputDirectory>
    </None>
    <None Include="music\oot-f-stone">
      <CopyToOutputDirectory>PreserveNewest</CopyToOutputDirectory>
    </None>
    <None Include="music\oot-f-timetravel">
      <CopyToOutputDirectory>PreserveNewest</CopyToOutputDirectory>
    </None>
    <None Include="music\oot-firetemple">
      <CopyToOutputDirectory>PreserveNewest</CopyToOutputDirectory>
    </None>
    <None Include="music\oot-foresttemple">
      <CopyToOutputDirectory>PreserveNewest</CopyToOutputDirectory>
    </None>
    <None Include="music\oot-ganon">
      <CopyToOutputDirectory>PreserveNewest</CopyToOutputDirectory>
    </None>
    <None Include="music\oot-ganoncastle">
      <CopyToOutputDirectory>PreserveNewest</CopyToOutputDirectory>
    </None>
    <None Include="music\oot-ganondorf">
      <CopyToOutputDirectory>PreserveNewest</CopyToOutputDirectory>
    </None>
    <None Include="music\oot-ganondorfbattle">
      <CopyToOutputDirectory>PreserveNewest</CopyToOutputDirectory>
    </None>
    <None Include="music\oot-gerudovalley">
      <CopyToOutputDirectory>PreserveNewest</CopyToOutputDirectory>
    </None>
    <None Include="music\oot-icecavern">
      <CopyToOutputDirectory>PreserveNewest</CopyToOutputDirectory>
    </None>
    <None Include="music\oot-insidedekutree">
      <CopyToOutputDirectory>PreserveNewest</CopyToOutputDirectory>
    </None>
    <None Include="music\oot-jabu">
      <CopyToOutputDirectory>PreserveNewest</CopyToOutputDirectory>
    </None>
    <None Include="music\oot-kakariko1">
      <CopyToOutputDirectory>PreserveNewest</CopyToOutputDirectory>
    </None>
    <None Include="music\oot-kakariko2">
      <CopyToOutputDirectory>PreserveNewest</CopyToOutputDirectory>
    </None>
    <None Include="music\oot-kokiriforest">
      <CopyToOutputDirectory>PreserveNewest</CopyToOutputDirectory>
    </None>
    <None Include="music\oot-market">
      <CopyToOutputDirectory>PreserveNewest</CopyToOutputDirectory>
    </None>
    <None Include="music\oot-miniboss">
      <CopyToOutputDirectory>PreserveNewest</CopyToOutputDirectory>
    </None>
    <None Include="music\oot-navi">
      <CopyToOutputDirectory>PreserveNewest</CopyToOutputDirectory>
    </None>
    <None Include="music\oot-shadowtemple">
      <CopyToOutputDirectory>PreserveNewest</CopyToOutputDirectory>
    </None>
    <None Include="music\oot-sheik">
      <CopyToOutputDirectory>PreserveNewest</CopyToOutputDirectory>
    </None>
    <None Include="music\oot-spirittemple">
      <CopyToOutputDirectory>PreserveNewest</CopyToOutputDirectory>
    </None>
    <None Include="music\oot-templeoftime">
      <CopyToOutputDirectory>PreserveNewest</CopyToOutputDirectory>
    </None>
    <None Include="music\oot-watertemple">
      <CopyToOutputDirectory>PreserveNewest</CopyToOutputDirectory>
    </None>
    <None Include="music\pa-ikanacastle">
      <CopyToOutputDirectory>PreserveNewest</CopyToOutputDirectory>
    </None>
    <None Include="music\pm-field">
      <CopyToOutputDirectory>PreserveNewest</CopyToOutputDirectory>
    </None>
    <None Include="music\sf64-aquas">
      <CopyToOutputDirectory>PreserveNewest</CopyToOutputDirectory>
    </None>
    <None Include="music\sf64-area6">
      <CopyToOutputDirectory>PreserveNewest</CopyToOutputDirectory>
    </None>
    <None Include="music\sf64-bolse">
      <CopyToOutputDirectory>PreserveNewest</CopyToOutputDirectory>
    </None>
    <None Include="music\sf64-boss1">
      <CopyToOutputDirectory>PreserveNewest</CopyToOutputDirectory>
    </None>
    <None Include="music\sf64-boss2">
      <CopyToOutputDirectory>PreserveNewest</CopyToOutputDirectory>
    </None>
    <None Include="music\sf64-boss3">
      <CopyToOutputDirectory>PreserveNewest</CopyToOutputDirectory>
    </None>
    <None Include="music\sf64-corneria">
      <CopyToOutputDirectory>PreserveNewest</CopyToOutputDirectory>
    </None>
    <None Include="music\sf64-fichina">
      <CopyToOutputDirectory>PreserveNewest</CopyToOutputDirectory>
    </None>
    <None Include="music\sf64-katarina">
      <CopyToOutputDirectory>PreserveNewest</CopyToOutputDirectory>
    </None>
    <None Include="music\sf64-meteo">
      <CopyToOutputDirectory>PreserveNewest</CopyToOutputDirectory>
    </None>
    <None Include="music\sf64-sectorx">
      <CopyToOutputDirectory>PreserveNewest</CopyToOutputDirectory>
    </None>
    <None Include="music\sf64-sectory">
      <CopyToOutputDirectory>PreserveNewest</CopyToOutputDirectory>
    </None>
    <None Include="music\sf64-starwolf">
      <CopyToOutputDirectory>PreserveNewest</CopyToOutputDirectory>
    </None>
    <None Include="music\sf64-titania">
      <CopyToOutputDirectory>PreserveNewest</CopyToOutputDirectory>
    </None>
    <None Include="music\sf64-venom">
      <CopyToOutputDirectory>PreserveNewest</CopyToOutputDirectory>
    </None>
    <None Include="music\sf64-zoness">
      <CopyToOutputDirectory>PreserveNewest</CopyToOutputDirectory>
    </None>
    <None Include="music\sm64-battlefield">
      <CopyToOutputDirectory>PreserveNewest</CopyToOutputDirectory>
    </None>
    <None Include="music\sm64-bbh">
      <CopyToOutputDirectory>PreserveNewest</CopyToOutputDirectory>
    </None>
    <None Include="music\sm64-bitdw">
      <CopyToOutputDirectory>PreserveNewest</CopyToOutputDirectory>
    </None>
    <None Include="music\sm64-boss">
      <CopyToOutputDirectory>PreserveNewest</CopyToOutputDirectory>
    </None>
    <None Include="music\sm64-castle">
      <CopyToOutputDirectory>PreserveNewest</CopyToOutputDirectory>
    </None>
    <None Include="music\sm64-ccm">
      <CopyToOutputDirectory>PreserveNewest</CopyToOutputDirectory>
    </None>
    <None Include="music\sm64-f-bitsclear">
      <CopyToOutputDirectory>PreserveNewest</CopyToOutputDirectory>
    </None>
    <None Include="music\sm64-f-bowser">
      <CopyToOutputDirectory>PreserveNewest</CopyToOutputDirectory>
    </None>
    <None Include="music\sm64-f-bowserclear">
      <CopyToOutputDirectory>PreserveNewest</CopyToOutputDirectory>
    </None>
    <None Include="music\sm64-f-intro">
      <CopyToOutputDirectory>PreserveNewest</CopyToOutputDirectory>
    </None>
    <None Include="music\sm64-f-lakitu">
      <CopyToOutputDirectory>PreserveNewest</CopyToOutputDirectory>
    </None>
    <None Include="music\sm64-f-peach">
      <CopyToOutputDirectory>PreserveNewest</CopyToOutputDirectory>
    </None>
    <None Include="music\sm64-f-race">
      <CopyToOutputDirectory>PreserveNewest</CopyToOutputDirectory>
    </None>
    <None Include="music\sm64-f-savepeach">
      <CopyToOutputDirectory>PreserveNewest</CopyToOutputDirectory>
    </None>
    <None Include="music\sm64-f-solved">
      <CopyToOutputDirectory>PreserveNewest</CopyToOutputDirectory>
    </None>
    <None Include="music\sm64-f-star">
      <CopyToOutputDirectory>PreserveNewest</CopyToOutputDirectory>
    </None>
    <None Include="music\sm64-f-starget">
      <CopyToOutputDirectory>PreserveNewest</CopyToOutputDirectory>
    </None>
    <None Include="music\sm64-f-toad">
      <CopyToOutputDirectory>PreserveNewest</CopyToOutputDirectory>
    </None>
    <None Include="music\sm64-f-unlock">
      <CopyToOutputDirectory>PreserveNewest</CopyToOutputDirectory>
    </None>
    <None Include="music\sm64-fileselect">
      <CopyToOutputDirectory>PreserveNewest</CopyToOutputDirectory>
    </None>
    <None Include="music\sm64-finalbowser">
      <CopyToOutputDirectory>PreserveNewest</CopyToOutputDirectory>
    </None>
    <None Include="music\sm64-hmc">
      <CopyToOutputDirectory>PreserveNewest</CopyToOutputDirectory>
    </None>
    <None Include="music\sm64-jrb">
      <CopyToOutputDirectory>PreserveNewest</CopyToOutputDirectory>
    </None>
    <None Include="music\sm64-lll">
      <CopyToOutputDirectory>PreserveNewest</CopyToOutputDirectory>
    </None>
    <None Include="music\sm64-lullaby">
      <CopyToOutputDirectory>PreserveNewest</CopyToOutputDirectory>
    </None>
    <None Include="music\sm64-mgr">
      <CopyToOutputDirectory>PreserveNewest</CopyToOutputDirectory>
    </None>
    <None Include="music\sm64-slide">
      <CopyToOutputDirectory>PreserveNewest</CopyToOutputDirectory>
    </None>
    <None Include="music\sm64-steps">
      <CopyToOutputDirectory>PreserveNewest</CopyToOutputDirectory>
    </None>
    <None Include="music\smg2-skystation">
      <CopyToOutputDirectory>PreserveNewest</CopyToOutputDirectory>
    </None>
    <None Include="music\ss-groose">
      <CopyToOutputDirectory>PreserveNewest</CopyToOutputDirectory>
    </None>
    <None Include="music\uc-boss">
      <CopyToOutputDirectory>PreserveNewest</CopyToOutputDirectory>
    </None>
    <None Include="music\uc-dekuforest">
      <CopyToOutputDirectory>PreserveNewest</CopyToOutputDirectory>
    </None>
    <None Include="music\uc-dekutree">
      <CopyToOutputDirectory>PreserveNewest</CopyToOutputDirectory>
    </None>
    <None Include="music\uc-dream">
      <CopyToOutputDirectory>PreserveNewest</CopyToOutputDirectory>
    </None>
    <None Include="music\uc-dungeon">
      <CopyToOutputDirectory>PreserveNewest</CopyToOutputDirectory>
    </None>
    <None Include="music\uc-field">
      <CopyToOutputDirectory>PreserveNewest</CopyToOutputDirectory>
    </None>
    <None Include="music\uc-fileselect">
      <CopyToOutputDirectory>PreserveNewest</CopyToOutputDirectory>
    </None>
    <None Include="music\uc-foresttemple">
      <CopyToOutputDirectory>PreserveNewest</CopyToOutputDirectory>
    </None>
    <None Include="music\uc-gerudobay">
      <CopyToOutputDirectory>PreserveNewest</CopyToOutputDirectory>
    </None>
    <None Include="music\uc-goronvillage">
      <CopyToOutputDirectory>PreserveNewest</CopyToOutputDirectory>
    </None>
    <None Include="music\uc-miniboss">
      <CopyToOutputDirectory>PreserveNewest</CopyToOutputDirectory>
    </None>
    <None Include="music\uc-minigame">
      <CopyToOutputDirectory>PreserveNewest</CopyToOutputDirectory>
    </None>
    <None Include="music\uc-mountain">
      <CopyToOutputDirectory>PreserveNewest</CopyToOutputDirectory>
    </None>
    <None Include="music\uc-navi">
      <CopyToOutputDirectory>PreserveNewest</CopyToOutputDirectory>
    </None>
    <None Include="music\uc-predungeon">
      <CopyToOutputDirectory>PreserveNewest</CopyToOutputDirectory>
    </None>
    <None Include="music\uc-snowfield">
      <CopyToOutputDirectory>PreserveNewest</CopyToOutputDirectory>
    </None>
    <None Include="music\uc-snowfieldold">
      <CopyToOutputDirectory>PreserveNewest</CopyToOutputDirectory>
    </None>
    <None Include="music\uc-village">
      <CopyToOutputDirectory>PreserveNewest</CopyToOutputDirectory>
    </None>
    <None Include="music\uc-zelda">
      <CopyToOutputDirectory>PreserveNewest</CopyToOutputDirectory>
    </None>
    <None Include="music\uc-zora">
      <CopyToOutputDirectory>PreserveNewest</CopyToOutputDirectory>
    </None>
    <None Include="obj\kafei">
      <CopyToOutputDirectory>PreserveNewest</CopyToOutputDirectory>
    </None>
    <None Include="obj\link-1">
      <CopyToOutputDirectory>PreserveNewest</CopyToOutputDirectory>
    </None>
    <None Include="obj\link-2">
      <CopyToOutputDirectory>PreserveNewest</CopyToOutputDirectory>
    </None>
    <None Include="obj\link-3">
      <CopyToOutputDirectory>PreserveNewest</CopyToOutputDirectory>
>>>>>>> eb7f67be
    </None>
    <None Include="Properties\Settings.settings">
      <Generator>SettingsSingleFileGenerator</Generator>
      <LastGenOutput>Settings.Designer.cs</LastGenOutput>
    </None>
    <Compile Include="Properties\Settings.Designer.cs">
      <AutoGen>True</AutoGen>
      <DependentUpon>Settings.settings</DependentUpon>
      <DesignTimeSharedInput>True</DesignTimeSharedInput>
    </Compile>
  </ItemGroup>
  <ItemGroup>
    <BootstrapperPackage Include=".NETFramework,Version=v4.0,Profile=Client">
      <Visible>False</Visible>
      <ProductName>Microsoft .NET Framework 4 Client Profile %28x86 and x64%29</ProductName>
      <Install>true</Install>
    </BootstrapperPackage>
    <BootstrapperPackage Include="Microsoft.Net.Client.3.5">
      <Visible>False</Visible>
      <ProductName>.NET Framework 3.5 SP1 Client Profile</ProductName>
      <Install>false</Install>
    </BootstrapperPackage>
    <BootstrapperPackage Include="Microsoft.Net.Framework.3.5.SP1">
      <Visible>False</Visible>
      <ProductName>.NET Framework 3.5 SP1</ProductName>
      <Install>false</Install>
    </BootstrapperPackage>
    <BootstrapperPackage Include="Microsoft.Windows.Installer.3.1">
      <Visible>False</Visible>
      <ProductName>Windows Installer 3.1</ProductName>
      <Install>true</Install>
    </BootstrapperPackage>
  </ItemGroup>
  <ItemGroup>
    <Content Include="200px_majoramask_rtw_icon.ico" />
    <None Include="Resources\ITEM_INDICES.txt" />
    <None Include="Resources\ENEMIES.txt" />
    <None Include="Resources\GOSSIP.txt" />
    <None Include="Resources\SEQS.txt" />
    <None Include="Resources\REQ_CASUAL.txt" />
    <EmbeddedResource Include="Resources\REQ_GLITCH.txt" />
  </ItemGroup>
  <Import Project="$(MSBuildToolsPath)\Microsoft.CSharp.targets" />
  <!-- To modify your build process, add your task inside one of the targets below and uncomment it. 
       Other similar extension points exist, see Microsoft.Common.targets.
  <Target Name="BeforeBuild">
  </Target>
  <Target Name="AfterBuild">
  </Target>
  -->
</Project><|MERGE_RESOLUTION|>--- conflicted
+++ resolved
@@ -166,7 +166,6 @@
       <DesignTime>True</DesignTime>
     </Compile>
     <None Include="addresses\d-check">
-<<<<<<< HEAD
       <CopyToOutputDirectory>Always</CopyToOutputDirectory>
     </None>
     <None Include="addresses\d-exit">
@@ -696,549 +695,18 @@
     </None>
     <None Include="music\uc-zora">
       <CopyToOutputDirectory>Always</CopyToOutputDirectory>
-=======
-      <CopyToOutputDirectory>PreserveNewest</CopyToOutputDirectory>
-    </None>
-    <None Include="addresses\d-exit">
-      <CopyToOutputDirectory>PreserveNewest</CopyToOutputDirectory>
-    </None>
-    <None Include="addresses\dc-flagload">
-      <CopyToOutputDirectory>PreserveNewest</CopyToOutputDirectory>
-    </None>
-    <None Include="addresses\dc-flagmask">
-      <CopyToOutputDirectory>PreserveNewest</CopyToOutputDirectory>
-    </None>
-    <None Include="addresses\fs-colour">
-      <CopyToOutputDirectory>PreserveNewest</CopyToOutputDirectory>
-    </None>
-    <None Include="addresses\skybox-init">
-      <CopyToOutputDirectory>PreserveNewest</CopyToOutputDirectory>
-    </None>
-    <None Include="addresses\tatl-colour">
-      <CopyToOutputDirectory>PreserveNewest</CopyToOutputDirectory>
-    </None>
-    <None Include="addresses\tunic-1">
-      <CopyToOutputDirectory>PreserveNewest</CopyToOutputDirectory>
-    </None>
-    <None Include="addresses\tunic-2">
-      <CopyToOutputDirectory>PreserveNewest</CopyToOutputDirectory>
-    </None>
-    <None Include="addresses\tunic-3">
-      <CopyToOutputDirectory>PreserveNewest</CopyToOutputDirectory>
-    </None>
-    <None Include="addresses\tunic-colour">
-      <CopyToOutputDirectory>PreserveNewest</CopyToOutputDirectory>
-    </None>
-    <None Include="addresses\tunic-forms">
-      <CopyToOutputDirectory>PreserveNewest</CopyToOutputDirectory>
-    </None>
-    <None Include="mods\chest-table">
-      <CopyToOutputDirectory>PreserveNewest</CopyToOutputDirectory>
-    </None>
-    <None Include="mods\cm-cs">
-      <CopyToOutputDirectory>PreserveNewest</CopyToOutputDirectory>
-    </None>
-    <None Include="mods\de-1">
-      <CopyToOutputDirectory>PreserveNewest</CopyToOutputDirectory>
-    </None>
-    <None Include="mods\de-2">
-      <CopyToOutputDirectory>PreserveNewest</CopyToOutputDirectory>
-    </None>
-    <None Include="mods\de-3">
-      <CopyToOutputDirectory>PreserveNewest</CopyToOutputDirectory>
-    </None>
-    <None Include="mods\de-4">
-      <CopyToOutputDirectory>PreserveNewest</CopyToOutputDirectory>
-    </None>
-    <None Include="mods\de-5">
-      <CopyToOutputDirectory>PreserveNewest</CopyToOutputDirectory>
-    </None>
-    <None Include="mods\dm-1">
-      <CopyToOutputDirectory>PreserveNewest</CopyToOutputDirectory>
-    </None>
-    <None Include="mods\dm-2">
-      <CopyToOutputDirectory>PreserveNewest</CopyToOutputDirectory>
-    </None>
-    <None Include="mods\dm-3">
-      <CopyToOutputDirectory>PreserveNewest</CopyToOutputDirectory>
-    </None>
-    <None Include="mods\dm-4">
-      <CopyToOutputDirectory>PreserveNewest</CopyToOutputDirectory>
-    </None>
-    <None Include="mods\file-select">
-      <CopyToOutputDirectory>PreserveNewest</CopyToOutputDirectory>
-    </None>
-    <None Include="mods\fix-dungeons">
-      <CopyToOutputDirectory>PreserveNewest</CopyToOutputDirectory>
-    </None>
-    <None Include="mods\fix-item-checks">
-      <CopyToOutputDirectory>PreserveNewest</CopyToOutputDirectory>
-    </None>
-    <None Include="mods\fix-kafei">
-      <CopyToOutputDirectory>PreserveNewest</CopyToOutputDirectory>
-    </None>
-    <None Include="mods\fix-link-1">
-      <CopyToOutputDirectory>PreserveNewest</CopyToOutputDirectory>
-    </None>
-    <None Include="mods\fix-link-2">
-      <CopyToOutputDirectory>PreserveNewest</CopyToOutputDirectory>
-    </None>
-    <None Include="mods\fix-link-3">
-      <CopyToOutputDirectory>PreserveNewest</CopyToOutputDirectory>
-    </None>
-    <None Include="mods\fix-music">
-      <CopyToOutputDirectory>PreserveNewest</CopyToOutputDirectory>
-    </None>
-    <None Include="mods\fix-shop-checks">
-      <CopyToOutputDirectory>PreserveNewest</CopyToOutputDirectory>
-    </None>
-    <None Include="mods\floor-1">
-      <CopyToOutputDirectory>PreserveNewest</CopyToOutputDirectory>
-    </None>
-    <None Include="mods\floor-2">
-      <CopyToOutputDirectory>PreserveNewest</CopyToOutputDirectory>
-    </None>
-    <None Include="mods\floor-3">
-      <CopyToOutputDirectory>PreserveNewest</CopyToOutputDirectory>
-    </None>
-    <None Include="mods\floor-4">
-      <CopyToOutputDirectory>PreserveNewest</CopyToOutputDirectory>
-    </None>
-    <None Include="mods\gi-table">
-      <CopyToOutputDirectory>PreserveNewest</CopyToOutputDirectory>
-    </None>
-    <None Include="mods\init-file">
-      <CopyToOutputDirectory>PreserveNewest</CopyToOutputDirectory>
-    </None>
-    <None Include="mods\inst24-swap-guitar">
-      <CopyToOutputDirectory>PreserveNewest</CopyToOutputDirectory>
-    </None>
-    <None Include="mods\logo-text">
-      <CopyToOutputDirectory>PreserveNewest</CopyToOutputDirectory>
-    </None>
-    <None Include="mods\misc-changes">
-      <CopyToOutputDirectory>PreserveNewest</CopyToOutputDirectory>
-    </None>
-    <None Include="mods\movement-1">
-      <CopyToOutputDirectory>PreserveNewest</CopyToOutputDirectory>
-    </None>
-    <None Include="mods\movement-2">
-      <CopyToOutputDirectory>PreserveNewest</CopyToOutputDirectory>
-    </None>
-    <None Include="mods\movement-3">
-      <CopyToOutputDirectory>PreserveNewest</CopyToOutputDirectory>
-    </None>
-    <None Include="mods\movement-4">
-      <CopyToOutputDirectory>PreserveNewest</CopyToOutputDirectory>
-    </None>
-    <None Include="mods\postman-testing">
-      <CopyToOutputDirectory>PreserveNewest</CopyToOutputDirectory>
-    </None>
-    <None Include="mods\quick-text">
-      <CopyToOutputDirectory>PreserveNewest</CopyToOutputDirectory>
-    </None>
-    <None Include="mods\rainbow-tatl">
-      <CopyToOutputDirectory>PreserveNewest</CopyToOutputDirectory>
-    </None>
-    <None Include="mods\reloc-audio">
-      <CopyToOutputDirectory>PreserveNewest</CopyToOutputDirectory>
-    </None>
-    <None Include="mods\replace-gi-table">
-      <CopyToOutputDirectory>PreserveNewest</CopyToOutputDirectory>
-    </None>
-    <None Include="mods\short-cutscenes">
-      <CopyToOutputDirectory>PreserveNewest</CopyToOutputDirectory>
-    </None>
-    <None Include="mods\standing-hearts">
-      <CopyToOutputDirectory>PreserveNewest</CopyToOutputDirectory>
-    </None>
-    <None Include="mods\title-screen">
-      <CopyToOutputDirectory>PreserveNewest</CopyToOutputDirectory>
-    </None>
-    <None Include="mods\update-chests">
-      <CopyToOutputDirectory>PreserveNewest</CopyToOutputDirectory>
-    </None>
-    <None Include="music\botw-hyrulecastle">
-      <CopyToOutputDirectory>PreserveNewest</CopyToOutputDirectory>
-    </None>
-    <None Include="music\botw-kass">
-      <CopyToOutputDirectory>PreserveNewest</CopyToOutputDirectory>
-    </None>
-    <None Include="music\mk64-battle">
-      <CopyToOutputDirectory>PreserveNewest</CopyToOutputDirectory>
-    </None>
-    <None Include="music\mk64-bb">
-      <CopyToOutputDirectory>PreserveNewest</CopyToOutputDirectory>
-    </None>
-    <None Include="music\mk64-bc">
-      <CopyToOutputDirectory>PreserveNewest</CopyToOutputDirectory>
-    </None>
-    <None Include="music\mk64-ceremony">
-      <CopyToOutputDirectory>PreserveNewest</CopyToOutputDirectory>
-    </None>
-    <None Include="music\mk64-ceremony-loss">
-      <CopyToOutputDirectory>PreserveNewest</CopyToOutputDirectory>
-    </None>
-    <None Include="music\mk64-cm">
-      <CopyToOutputDirectory>PreserveNewest</CopyToOutputDirectory>
-    </None>
-    <None Include="music\mk64-dkjp">
-      <CopyToOutputDirectory>PreserveNewest</CopyToOutputDirectory>
-    </None>
-    <None Include="music\mk64-fs">
-      <CopyToOutputDirectory>PreserveNewest</CopyToOutputDirectory>
-    </None>
-    <None Include="music\mk64-kb">
-      <CopyToOutputDirectory>PreserveNewest</CopyToOutputDirectory>
-    </None>
-    <None Include="music\mk64-kd">
-      <CopyToOutputDirectory>PreserveNewest</CopyToOutputDirectory>
-    </None>
-    <None Include="music\mk64-lr">
-      <CopyToOutputDirectory>PreserveNewest</CopyToOutputDirectory>
-    </None>
-    <None Include="music\mk64-menu">
-      <CopyToOutputDirectory>PreserveNewest</CopyToOutputDirectory>
-    </None>
-    <None Include="music\mk64-mmf">
-      <CopyToOutputDirectory>PreserveNewest</CopyToOutputDirectory>
-    </None>
-    <None Include="music\mk64-rr">
-      <CopyToOutputDirectory>PreserveNewest</CopyToOutputDirectory>
-    </None>
-    <None Include="music\mk64-star">
-      <CopyToOutputDirectory>PreserveNewest</CopyToOutputDirectory>
-    </None>
-    <None Include="music\mk64-tt">
-      <CopyToOutputDirectory>PreserveNewest</CopyToOutputDirectory>
-    </None>
-    <None Include="music\mmr-f-sot">
-      <CopyToOutputDirectory>PreserveNewest</CopyToOutputDirectory>
-    </None>
-    <None Include="music\mmr-jazz">
-      <CopyToOutputDirectory>PreserveNewest</CopyToOutputDirectory>
-    </None>
-    <None Include="music\mmr-theme">
-      <CopyToOutputDirectory>PreserveNewest</CopyToOutputDirectory>
-    </None>
-    <None Include="music\oot-boss">
-      <CopyToOutputDirectory>PreserveNewest</CopyToOutputDirectory>
-    </None>
-    <None Include="music\oot-c-goddess">
-      <CopyToOutputDirectory>PreserveNewest</CopyToOutputDirectory>
-    </None>
-    <None Include="music\oot-castlecollapse">
-      <CopyToOutputDirectory>PreserveNewest</CopyToOutputDirectory>
-    </None>
-    <None Include="music\oot-castlecourtyard">
-      <CopyToOutputDirectory>PreserveNewest</CopyToOutputDirectory>
-    </None>
-    <None Include="music\oot-chamberofsages">
-      <CopyToOutputDirectory>PreserveNewest</CopyToOutputDirectory>
-    </None>
-    <None Include="music\oot-dekutree">
-      <CopyToOutputDirectory>PreserveNewest</CopyToOutputDirectory>
-    </None>
-    <None Include="music\oot-dinosaur">
-      <CopyToOutputDirectory>PreserveNewest</CopyToOutputDirectory>
-    </None>
-    <None Include="music\oot-dodongocavern">
-      <CopyToOutputDirectory>PreserveNewest</CopyToOutputDirectory>
-    </None>
-    <None Include="music\oot-f-ganondorf">
-      <CopyToOutputDirectory>PreserveNewest</CopyToOutputDirectory>
-    </None>
-    <None Include="music\oot-f-medallion">
-      <CopyToOutputDirectory>PreserveNewest</CopyToOutputDirectory>
-    </None>
-    <None Include="music\oot-f-opendot">
-      <CopyToOutputDirectory>PreserveNewest</CopyToOutputDirectory>
-    </None>
-    <None Include="music\oot-f-stone">
-      <CopyToOutputDirectory>PreserveNewest</CopyToOutputDirectory>
-    </None>
-    <None Include="music\oot-f-timetravel">
-      <CopyToOutputDirectory>PreserveNewest</CopyToOutputDirectory>
-    </None>
-    <None Include="music\oot-firetemple">
-      <CopyToOutputDirectory>PreserveNewest</CopyToOutputDirectory>
-    </None>
-    <None Include="music\oot-foresttemple">
-      <CopyToOutputDirectory>PreserveNewest</CopyToOutputDirectory>
-    </None>
-    <None Include="music\oot-ganon">
-      <CopyToOutputDirectory>PreserveNewest</CopyToOutputDirectory>
-    </None>
-    <None Include="music\oot-ganoncastle">
-      <CopyToOutputDirectory>PreserveNewest</CopyToOutputDirectory>
-    </None>
-    <None Include="music\oot-ganondorf">
-      <CopyToOutputDirectory>PreserveNewest</CopyToOutputDirectory>
-    </None>
-    <None Include="music\oot-ganondorfbattle">
-      <CopyToOutputDirectory>PreserveNewest</CopyToOutputDirectory>
-    </None>
-    <None Include="music\oot-gerudovalley">
-      <CopyToOutputDirectory>PreserveNewest</CopyToOutputDirectory>
-    </None>
-    <None Include="music\oot-icecavern">
-      <CopyToOutputDirectory>PreserveNewest</CopyToOutputDirectory>
-    </None>
-    <None Include="music\oot-insidedekutree">
-      <CopyToOutputDirectory>PreserveNewest</CopyToOutputDirectory>
-    </None>
-    <None Include="music\oot-jabu">
-      <CopyToOutputDirectory>PreserveNewest</CopyToOutputDirectory>
-    </None>
-    <None Include="music\oot-kakariko1">
-      <CopyToOutputDirectory>PreserveNewest</CopyToOutputDirectory>
-    </None>
-    <None Include="music\oot-kakariko2">
-      <CopyToOutputDirectory>PreserveNewest</CopyToOutputDirectory>
-    </None>
-    <None Include="music\oot-kokiriforest">
-      <CopyToOutputDirectory>PreserveNewest</CopyToOutputDirectory>
-    </None>
-    <None Include="music\oot-market">
-      <CopyToOutputDirectory>PreserveNewest</CopyToOutputDirectory>
-    </None>
-    <None Include="music\oot-miniboss">
-      <CopyToOutputDirectory>PreserveNewest</CopyToOutputDirectory>
-    </None>
-    <None Include="music\oot-navi">
-      <CopyToOutputDirectory>PreserveNewest</CopyToOutputDirectory>
-    </None>
-    <None Include="music\oot-shadowtemple">
-      <CopyToOutputDirectory>PreserveNewest</CopyToOutputDirectory>
-    </None>
-    <None Include="music\oot-sheik">
-      <CopyToOutputDirectory>PreserveNewest</CopyToOutputDirectory>
-    </None>
-    <None Include="music\oot-spirittemple">
-      <CopyToOutputDirectory>PreserveNewest</CopyToOutputDirectory>
-    </None>
-    <None Include="music\oot-templeoftime">
-      <CopyToOutputDirectory>PreserveNewest</CopyToOutputDirectory>
-    </None>
-    <None Include="music\oot-watertemple">
-      <CopyToOutputDirectory>PreserveNewest</CopyToOutputDirectory>
-    </None>
-    <None Include="music\pa-ikanacastle">
-      <CopyToOutputDirectory>PreserveNewest</CopyToOutputDirectory>
-    </None>
-    <None Include="music\pm-field">
-      <CopyToOutputDirectory>PreserveNewest</CopyToOutputDirectory>
-    </None>
-    <None Include="music\sf64-aquas">
-      <CopyToOutputDirectory>PreserveNewest</CopyToOutputDirectory>
-    </None>
-    <None Include="music\sf64-area6">
-      <CopyToOutputDirectory>PreserveNewest</CopyToOutputDirectory>
-    </None>
-    <None Include="music\sf64-bolse">
-      <CopyToOutputDirectory>PreserveNewest</CopyToOutputDirectory>
-    </None>
-    <None Include="music\sf64-boss1">
-      <CopyToOutputDirectory>PreserveNewest</CopyToOutputDirectory>
-    </None>
-    <None Include="music\sf64-boss2">
-      <CopyToOutputDirectory>PreserveNewest</CopyToOutputDirectory>
-    </None>
-    <None Include="music\sf64-boss3">
-      <CopyToOutputDirectory>PreserveNewest</CopyToOutputDirectory>
-    </None>
-    <None Include="music\sf64-corneria">
-      <CopyToOutputDirectory>PreserveNewest</CopyToOutputDirectory>
-    </None>
-    <None Include="music\sf64-fichina">
-      <CopyToOutputDirectory>PreserveNewest</CopyToOutputDirectory>
-    </None>
-    <None Include="music\sf64-katarina">
-      <CopyToOutputDirectory>PreserveNewest</CopyToOutputDirectory>
-    </None>
-    <None Include="music\sf64-meteo">
-      <CopyToOutputDirectory>PreserveNewest</CopyToOutputDirectory>
-    </None>
-    <None Include="music\sf64-sectorx">
-      <CopyToOutputDirectory>PreserveNewest</CopyToOutputDirectory>
-    </None>
-    <None Include="music\sf64-sectory">
-      <CopyToOutputDirectory>PreserveNewest</CopyToOutputDirectory>
-    </None>
-    <None Include="music\sf64-starwolf">
-      <CopyToOutputDirectory>PreserveNewest</CopyToOutputDirectory>
-    </None>
-    <None Include="music\sf64-titania">
-      <CopyToOutputDirectory>PreserveNewest</CopyToOutputDirectory>
-    </None>
-    <None Include="music\sf64-venom">
-      <CopyToOutputDirectory>PreserveNewest</CopyToOutputDirectory>
-    </None>
-    <None Include="music\sf64-zoness">
-      <CopyToOutputDirectory>PreserveNewest</CopyToOutputDirectory>
-    </None>
-    <None Include="music\sm64-battlefield">
-      <CopyToOutputDirectory>PreserveNewest</CopyToOutputDirectory>
-    </None>
-    <None Include="music\sm64-bbh">
-      <CopyToOutputDirectory>PreserveNewest</CopyToOutputDirectory>
-    </None>
-    <None Include="music\sm64-bitdw">
-      <CopyToOutputDirectory>PreserveNewest</CopyToOutputDirectory>
-    </None>
-    <None Include="music\sm64-boss">
-      <CopyToOutputDirectory>PreserveNewest</CopyToOutputDirectory>
-    </None>
-    <None Include="music\sm64-castle">
-      <CopyToOutputDirectory>PreserveNewest</CopyToOutputDirectory>
-    </None>
-    <None Include="music\sm64-ccm">
-      <CopyToOutputDirectory>PreserveNewest</CopyToOutputDirectory>
-    </None>
-    <None Include="music\sm64-f-bitsclear">
-      <CopyToOutputDirectory>PreserveNewest</CopyToOutputDirectory>
-    </None>
-    <None Include="music\sm64-f-bowser">
-      <CopyToOutputDirectory>PreserveNewest</CopyToOutputDirectory>
-    </None>
-    <None Include="music\sm64-f-bowserclear">
-      <CopyToOutputDirectory>PreserveNewest</CopyToOutputDirectory>
-    </None>
-    <None Include="music\sm64-f-intro">
-      <CopyToOutputDirectory>PreserveNewest</CopyToOutputDirectory>
-    </None>
-    <None Include="music\sm64-f-lakitu">
-      <CopyToOutputDirectory>PreserveNewest</CopyToOutputDirectory>
-    </None>
-    <None Include="music\sm64-f-peach">
-      <CopyToOutputDirectory>PreserveNewest</CopyToOutputDirectory>
-    </None>
-    <None Include="music\sm64-f-race">
-      <CopyToOutputDirectory>PreserveNewest</CopyToOutputDirectory>
-    </None>
-    <None Include="music\sm64-f-savepeach">
-      <CopyToOutputDirectory>PreserveNewest</CopyToOutputDirectory>
-    </None>
-    <None Include="music\sm64-f-solved">
-      <CopyToOutputDirectory>PreserveNewest</CopyToOutputDirectory>
-    </None>
-    <None Include="music\sm64-f-star">
-      <CopyToOutputDirectory>PreserveNewest</CopyToOutputDirectory>
-    </None>
-    <None Include="music\sm64-f-starget">
-      <CopyToOutputDirectory>PreserveNewest</CopyToOutputDirectory>
-    </None>
-    <None Include="music\sm64-f-toad">
-      <CopyToOutputDirectory>PreserveNewest</CopyToOutputDirectory>
-    </None>
-    <None Include="music\sm64-f-unlock">
-      <CopyToOutputDirectory>PreserveNewest</CopyToOutputDirectory>
-    </None>
-    <None Include="music\sm64-fileselect">
-      <CopyToOutputDirectory>PreserveNewest</CopyToOutputDirectory>
-    </None>
-    <None Include="music\sm64-finalbowser">
-      <CopyToOutputDirectory>PreserveNewest</CopyToOutputDirectory>
-    </None>
-    <None Include="music\sm64-hmc">
-      <CopyToOutputDirectory>PreserveNewest</CopyToOutputDirectory>
-    </None>
-    <None Include="music\sm64-jrb">
-      <CopyToOutputDirectory>PreserveNewest</CopyToOutputDirectory>
-    </None>
-    <None Include="music\sm64-lll">
-      <CopyToOutputDirectory>PreserveNewest</CopyToOutputDirectory>
-    </None>
-    <None Include="music\sm64-lullaby">
-      <CopyToOutputDirectory>PreserveNewest</CopyToOutputDirectory>
-    </None>
-    <None Include="music\sm64-mgr">
-      <CopyToOutputDirectory>PreserveNewest</CopyToOutputDirectory>
-    </None>
-    <None Include="music\sm64-slide">
-      <CopyToOutputDirectory>PreserveNewest</CopyToOutputDirectory>
-    </None>
-    <None Include="music\sm64-steps">
-      <CopyToOutputDirectory>PreserveNewest</CopyToOutputDirectory>
-    </None>
-    <None Include="music\smg2-skystation">
-      <CopyToOutputDirectory>PreserveNewest</CopyToOutputDirectory>
-    </None>
-    <None Include="music\ss-groose">
-      <CopyToOutputDirectory>PreserveNewest</CopyToOutputDirectory>
-    </None>
-    <None Include="music\uc-boss">
-      <CopyToOutputDirectory>PreserveNewest</CopyToOutputDirectory>
-    </None>
-    <None Include="music\uc-dekuforest">
-      <CopyToOutputDirectory>PreserveNewest</CopyToOutputDirectory>
-    </None>
-    <None Include="music\uc-dekutree">
-      <CopyToOutputDirectory>PreserveNewest</CopyToOutputDirectory>
-    </None>
-    <None Include="music\uc-dream">
-      <CopyToOutputDirectory>PreserveNewest</CopyToOutputDirectory>
-    </None>
-    <None Include="music\uc-dungeon">
-      <CopyToOutputDirectory>PreserveNewest</CopyToOutputDirectory>
-    </None>
-    <None Include="music\uc-field">
-      <CopyToOutputDirectory>PreserveNewest</CopyToOutputDirectory>
-    </None>
-    <None Include="music\uc-fileselect">
-      <CopyToOutputDirectory>PreserveNewest</CopyToOutputDirectory>
-    </None>
-    <None Include="music\uc-foresttemple">
-      <CopyToOutputDirectory>PreserveNewest</CopyToOutputDirectory>
-    </None>
-    <None Include="music\uc-gerudobay">
-      <CopyToOutputDirectory>PreserveNewest</CopyToOutputDirectory>
-    </None>
-    <None Include="music\uc-goronvillage">
-      <CopyToOutputDirectory>PreserveNewest</CopyToOutputDirectory>
-    </None>
-    <None Include="music\uc-miniboss">
-      <CopyToOutputDirectory>PreserveNewest</CopyToOutputDirectory>
-    </None>
-    <None Include="music\uc-minigame">
-      <CopyToOutputDirectory>PreserveNewest</CopyToOutputDirectory>
-    </None>
-    <None Include="music\uc-mountain">
-      <CopyToOutputDirectory>PreserveNewest</CopyToOutputDirectory>
-    </None>
-    <None Include="music\uc-navi">
-      <CopyToOutputDirectory>PreserveNewest</CopyToOutputDirectory>
-    </None>
-    <None Include="music\uc-predungeon">
-      <CopyToOutputDirectory>PreserveNewest</CopyToOutputDirectory>
-    </None>
-    <None Include="music\uc-snowfield">
-      <CopyToOutputDirectory>PreserveNewest</CopyToOutputDirectory>
-    </None>
-    <None Include="music\uc-snowfieldold">
-      <CopyToOutputDirectory>PreserveNewest</CopyToOutputDirectory>
-    </None>
-    <None Include="music\uc-village">
-      <CopyToOutputDirectory>PreserveNewest</CopyToOutputDirectory>
-    </None>
-    <None Include="music\uc-zelda">
-      <CopyToOutputDirectory>PreserveNewest</CopyToOutputDirectory>
-    </None>
-    <None Include="music\uc-zora">
-      <CopyToOutputDirectory>PreserveNewest</CopyToOutputDirectory>
     </None>
     <None Include="obj\kafei">
-      <CopyToOutputDirectory>PreserveNewest</CopyToOutputDirectory>
+      <CopyToOutputDirectory>Always</CopyToOutputDirectory>
     </None>
     <None Include="obj\link-1">
-      <CopyToOutputDirectory>PreserveNewest</CopyToOutputDirectory>
+      <CopyToOutputDirectory>Always</CopyToOutputDirectory>
     </None>
     <None Include="obj\link-2">
-      <CopyToOutputDirectory>PreserveNewest</CopyToOutputDirectory>
+      <CopyToOutputDirectory>Always</CopyToOutputDirectory>
     </None>
     <None Include="obj\link-3">
-      <CopyToOutputDirectory>PreserveNewest</CopyToOutputDirectory>
->>>>>>> eb7f67be
+      <CopyToOutputDirectory>Always</CopyToOutputDirectory>
     </None>
     <None Include="Properties\Settings.settings">
       <Generator>SettingsSingleFileGenerator</Generator>
