using MMRando.Models;
using MMRando.Utils;
using System;
using System.Collections.Generic;
using System.Diagnostics;
using System.IO;
using System.Linq;
using System.Text;

namespace MMRando
{

    public partial class MainRandomizerForm
    {

        Random RNG;

        private int[] _newEntrances = new int[] { -1, -1, -1, -1 };
        private int[] _newExits = new int[] { -1, -1, -1, -1 };
        private int[] _newDCFlags = new int[] { -1, -1, -1, -1 };
        private int[] _newDCMasks = new int[] { -1, -1, -1, -1 };
        private int[] _newEnts = new int[] { -1, -1, -1, -1 };
        private int[] _newExts = new int[] { -1, -1, -1, -1 };


        public class ItemObject
        {
            public int ID { get; set; }
            public List<int> DependsOnItems { get; set; } = new List<int>();
            public List<List<int>> Conditionals { get; set; } = new List<List<int>>();
            public List<int> CannotRequireItems { get; set; } = new List<int>();
            public int TimeNeeded { get; set; }
            public int TimeAvailable { get; set; }
            public int ReplacesItemId { get; set; } = -1;

            public bool ReplacesAnotherItem => ReplacesItemId != -1;
            public bool HasConditionals => Conditionals != null && Conditionals.Count > 0;
            public bool HasDependencies => DependsOnItems != null
                && DependsOnItems.Count > 0;
            public bool HasCannotRequireItems => CannotRequireItems != null
                && CannotRequireItems.Count > 0;
        }

        public class SequenceInfo
        {
            public string Name { get; set; }
            public int Replaces { get; set; } = -1;
            public int MM_seq { get; set; } = -1;
            public List<int> Type { get; set; } = new List<int>();
            public int Instrument { get; set; }
        }

        public class Gossip
        {
            public string[] SourceMessage { get; set; }
            public string[] DestinationMessage { get; set; }
        }

        List<ItemObject> ItemList { get; set; }
        List<SequenceInfo> SequenceList { get; set; }
        List<SequenceInfo> TargetSequences { get; set; }
        List<Gossip> GossipList { get; set; }

        List<int> ConditionsChecked { get; set; }
        Dictionary<int, Dependence> DependenceChecked { get; set; }
        List<int[]> ConditionRemoves { get; set; }
        List<string> GossipQuotes { get; set; }

        private class Dependence
        {
            public int[] ItemIds { get; set; }
            public DependenceType Type { get; set; }

            public static Dependence Dependent => new Dependence { Type = DependenceType.Dependent };
            public static Dependence NotDependent => new Dependence { Type = DependenceType.NotDependent };
            public static Dependence Circular(params int[] itemIds) => new Dependence { ItemIds = itemIds, Type = DependenceType.Circular };
        }

        private enum DependenceType
        {
            Dependent,
            NotDependent,
            Circular
        }

        Dictionary<int, List<int>> ForbiddenReplacedBy = new Dictionary<int, List<int>>
        {
            // Deku_Mask should not be replaced by trade items, or items that can be downgraded.
            {
                Items.MaskDeku, new List<int>
                {
                    Items.UpgradeGildedSword,
                    Items.UpgradeMirrorShield,
                    Items.UpgradeBiggestQuiver,
                    Items.UpgradeBigBombBag,
                    Items.UpgradeBiggestBombBag,
                    Items.UpgradeGiantWallet
                }
                .Concat(Enumerable.Range(Items.TradeItemMoonTear, Items.TradeItemMamaLetter - Items.TradeItemMoonTear + 1))
                .Concat(Enumerable.Range(Items.ItemBottleWitch, Items.ItemBottleMadameAroma - Items.ItemBottleWitch + 1))
                .ToList()
            },

            // Keaton_Mask and Mama_Letter are obtained one directly after another
            // Keaton_Mask cannot be replaced by items that may be overwritten by item obtained at Mama_Letter
            {
                Items.MaskKeaton,
                new List<int> {
                    Items.UpgradeGiantWallet,
                    Items.UpgradeGildedSword,
                    Items.UpgradeMirrorShield,
                    Items.UpgradeBiggestQuiver,
                    Items.UpgradeBigBombBag,
                    Items.UpgradeBiggestBombBag,
                    Items.TradeItemMoonTear,
                    Items.TradeItemLandDeed,
                    Items.TradeItemSwampDeed,
                    Items.TradeItemMountainDeed,
                    Items.TradeItemOceanDeed,
                    Items.TradeItemRoomKey,
                    Items.TradeItemMamaLetter,
                    Items.TradeItemKafeiLetter,
                    Items.TradeItemPendant
                }
            },
        };

        Dictionary<int, List<int>> ForbiddenPlacedAt = new Dictionary<int, List<int>>
        {
        };

        //rando functions

        #region Gossip quotes

        private void MakeGossipQuotes()
        {
            GossipQuotes = new List<string>();
            ReadAndPopulateGossipList();

            for (int itemIndex = 0; itemIndex < ItemList.Count; itemIndex++)
            {
                if (ItemList[itemIndex].ReplacesItemId == -1)
                {
                    continue;
                };

                // Skip hints for vanilla bottle content
                if ((!Settings.RandomizeBottleCatchContents)
                    && ItemUtils.IsBottleCatchContent(itemIndex))
                {
                    continue;
                };

                // Skip hints for vanilla shop items
                if ((!Settings.AddShopItems)
                    && ItemUtils.IsShopItem(itemIndex))
                {
                    continue;
                };

                // Skip hints for vanilla dungeon items
                if (!Settings.AddDungeonItems
                    && ItemUtils.IsDungeonItem(itemIndex))
                {
                    continue;
                };

                int sourceItemId = ItemList[itemIndex].ReplacesItemId;
                if (ItemUtils.IsItemDefinedPastAreas(sourceItemId))
                {
                    sourceItemId -= Values.NumberOfAreasAndOther;
                };

                int toItemId = itemIndex;
                if (ItemUtils.IsItemDefinedPastAreas(toItemId))
                {
                    toItemId -= Values.NumberOfAreasAndOther;
                };

                // 5% chance of being fake
                bool isFake = (RNG.Next(100) < 5);
                if (isFake)
                {
                    sourceItemId = RNG.Next(GossipList.Count);
                };

                int sourceMessageLength = GossipList[sourceItemId]
                    .SourceMessage
                    .Length;

                int destinationMessageLength = GossipList[toItemId]
                    .DestinationMessage
                    .Length;

                // Randomize messages
                string sourceMessage = GossipList[sourceItemId]
                    .SourceMessage[RNG.Next(sourceMessageLength)];

                string destinationMessage = GossipList[toItemId]
                    .DestinationMessage[RNG.Next(destinationMessageLength)];

                // Sound differs if hint is fake
                string soundAddress;
                if (isFake)
                {
                    soundAddress = "\x1E\x69\x0A";
                }
                else
                {
                    soundAddress = "\x1E\x69\x0C";
                };

                var quote = BuildGossipQuote(soundAddress, sourceMessage, destinationMessage);

                GossipQuotes.Add(quote);
            };

            for (int i = 0; i < Values.JunkGossipMessages.Count; i++)
            {
                GossipQuotes.Add(Values.JunkGossipMessages[i]);
            };
        }

        private void ReadAndPopulateGossipList()
        {
            GossipList = new List<Gossip>();

            string[] gossipLines = Properties.Resources.GOSSIP
                .Split(new[] { "\r\n", "\r", "\n" }, StringSplitOptions.None);

            for (int i = 0; i < gossipLines.Length; i += 2)
            {
                var sourceMessage = gossipLines[i].Split(';');
                var destinationMessage = gossipLines[i + 1].Split(';');
                var nextGossip = new Gossip
                {
                    SourceMessage = sourceMessage,
                    DestinationMessage = destinationMessage
                };

                GossipList.Add(nextGossip);
            };
        }

        public string BuildGossipQuote(string soundAddress, string sourceMessage, string destinationMessage)
        {
            int randomMessageStartIndex = RNG.Next(Values.GossipMessageStartSentences.Count);
            int randomMessageMidIndex = RNG.Next(Values.GossipMessageMidSentences.Count);

            var quote = new StringBuilder();

            quote.Append(soundAddress);
            quote.Append(Values.GossipMessageStartSentences[randomMessageStartIndex]);
            quote.Append("\x01" + sourceMessage + "\x00\x11");
            quote.Append(Values.GossipMessageMidSentences[randomMessageMidIndex]);
            quote.Append("\x06" + destinationMessage + "\x00" + "...\xBF");

            return quote.ToString();
        }

        #endregion

        private void EntranceShuffle()
        {
            _newEntrances = new int[] { -1, -1, -1, -1 };
            _newExits = new int[] { -1, -1, -1, -1 };
            _newDCFlags = new int[] { -1, -1, -1, -1 };
            _newDCMasks = new int[] { -1, -1, -1, -1 };
            _newEnts = new int[] { -1, -1, -1, -1 };
            _newExts = new int[] { -1, -1, -1, -1 };

            for (int i = 0; i < 4; i++)
            {
                int n;
                do
                {
                    n = RNG.Next(4);
                } while (_newEnts.Contains(n));

                _newEnts[i] = n;
                _newExts[n] = i;
            };

            ItemObject[] DE = new ItemObject[] {
                ItemList[Items.AreaWoodFallTempleAccess],
                ItemList[Items.AreaSnowheadTempleAccess],
                ItemList[Items.AreaInvertedStoneTowerTempleAccess],
                ItemList[Items.AreaGreatBayTempleAccess]
            };

            int[] DI = new int[] {
                Items.AreaWoodFallTempleAccess,
                Items.AreaSnowheadTempleAccess,
                Items.AreaInvertedStoneTowerTempleAccess,
                Items.AreaGreatBayTempleAccess
            };

            for (int i = 0; i < 4; i++)
            {
                Debug.WriteLine($"Entrance {DI[_newEnts[i]]} placed at {DE[i].ID}.");
                ItemList[DI[_newEnts[i]]] = DE[i];
            };

            DE = new ItemObject[] {
                ItemList[Items.AreaWoodFallTempleClear],
                ItemList[Items.AreaSnowheadTempleClear],
                ItemList[Items.AreaStoneTowerClear],
                ItemList[Items.AreaGreatBayTempleClear]
            };

            DI = new int[] {
                Items.AreaWoodFallTempleClear,
                Items.AreaSnowheadTempleClear,
                Items.AreaStoneTowerClear,
                Items.AreaGreatBayTempleClear
            };

            for (int i = 0; i < 4; i++)
            {
                ItemList[DI[i]] = DE[_newEnts[i]];
            };

            for (int i = 0; i < 4; i++)
            {
                _newEntrances[i] = Values.OldEntrances[_newEnts[i]];
                _newExits[i] = Values.OldExits[_newExts[i]];
                _newDCFlags[i] = Values.OldDCFlags[_newExts[i]];
                _newDCMasks[i] = Values.OldMaskFlags[_newExts[i]];
            };
        }

        #region Sequences and BGM

        private void ReadSeqInfo()
        {
            SequenceList = new List<SequenceInfo>();
            TargetSequences = new List<SequenceInfo>();

            string[] lines = Properties.Resources.SEQS
                .Split(new[] { "\r\n", "\r", "\n" }, StringSplitOptions.None);

            int i = 0;
            while (i < lines.Length)
            {
                var sourceName = lines[i];
                var sourceType = Array.ConvertAll(lines[i + 1].Split(','), int.Parse).ToList();
                var sourceInstrument = Convert.ToInt32(lines[i + 2], 16);

                var targetName = lines[i];
                var targetType = Array.ConvertAll(lines[i + 1].Split(','), int.Parse).ToList();
                var targetInstrument = Convert.ToInt32(lines[i + 2], 16);

                SequenceInfo sourceSequence = new SequenceInfo
                {
                    Name = sourceName,
                    Type = sourceType,
                    Instrument = sourceInstrument
                };

                SequenceInfo targetSequence = new SequenceInfo
                {
                    Name = targetName,
                    Type = targetType,
                    Instrument = targetInstrument
                };

                if (sourceSequence.Name.StartsWith("mm-"))
                {
                    targetSequence.Replaces = Convert.ToInt32(lines[i + 3], 16);
                    sourceSequence.MM_seq = Convert.ToInt32(lines[i + 3], 16);
                    TargetSequences.Add(targetSequence);
                    i += 4;
                }
                else
                {
                    if (sourceSequence.Name == "mmr-f-sot")
                    {
                        sourceSequence.Replaces = 0x33;
                    };

                    i += 3;
                };

                if (sourceSequence.MM_seq != 0x18)
                {
                    SequenceList.Add(sourceSequence);
                };
            };
        }

        private void BGMShuffle()
        {
            while (TargetSequences.Count > 0)
            {
                List<SequenceInfo> Unassigned = SequenceList.FindAll(u => u.Replaces == -1);

                int targetIndex = RNG.Next(TargetSequences.Count);
                while (true)
                {
                    int unassignedIndex = RNG.Next(Unassigned.Count);

                    if (Unassigned[unassignedIndex].Name.StartsWith("mm")
                        & (RNG.Next(100) < 50))
                    {
                        continue;
                    };

                    for (int i = 0; i < Unassigned[unassignedIndex].Type.Count; i++)
                    {
                        if (TargetSequences[targetIndex].Type.Contains(Unassigned[unassignedIndex].Type[i]))
                        {
                            Unassigned[unassignedIndex].Replaces = TargetSequences[targetIndex].Replaces;
                            Debug.WriteLine(Unassigned[unassignedIndex].Name + " -> " + TargetSequences[targetIndex].Name);
                            TargetSequences.RemoveAt(targetIndex);
                            break;
                        }
                        else if (i + 1 == Unassigned[unassignedIndex].Type.Count)
                        {
                            if ((RNG.Next(30) == 0)
                                && ((Unassigned[unassignedIndex].Type[0] & 8) == (TargetSequences[targetIndex].Type[0] & 8))
                                && (Unassigned[unassignedIndex].Type.Contains(10) == TargetSequences[targetIndex].Type.Contains(10))
                                && (!Unassigned[unassignedIndex].Type.Contains(16)))
                            {
                                Unassigned[unassignedIndex].Replaces = TargetSequences[targetIndex].Replaces;
                                Debug.WriteLine(Unassigned[unassignedIndex].Name + " -> " + TargetSequences[targetIndex].Name);
                                TargetSequences.RemoveAt(targetIndex);
                                break;
                            };
                        };
                    };

                    if (Unassigned[unassignedIndex].Replaces != -1)
                    {
                        break;
                    };
                };
            };

            SequenceList.RemoveAll(u => u.Replaces == -1);
        }

        private void SortBGM()
        {
            if (!Settings.RandomizeBGM)
            {
                return;
            };
            ReadSeqInfo();
            BGMShuffle();
        }

        #endregion

        private void SetTatlColour()
        {
            if (Settings.TatlColorSchema == TatlColorSchema.Rainbow)
            {
                for (int i = 0; i < 10; i++)
                {
                    byte[] c = new byte[4];
                    RNG.NextBytes(c);

                    if ((i % 2) == 0)
                    {
                        c[0] = 0xFF;
                    }
                    else
                    {
                        c[0] = 0;
                    };

                    Values.TatlColours[4, i] = BitConverter.ToUInt32(c, 0);
                };
            };
        }

        private void MakeSpoilerLog()
        {
            var settingsString = EncodeSettings();

            var directory = Path.GetDirectoryName(Settings.OutputROMFilename);
            var filename = $"{Path.GetFileNameWithoutExtension(Settings.OutputROMFilename)}_SpoilerLog.txt";

            StreamWriter LogFile = new StreamWriter(Path.Combine(directory, filename));

<<<<<<< HEAD
            LogFile.WriteLine("Version: ".PadRight(20, ' ') + AssemblyVersion.Substring(26).PadLeft(20, ' '));
=======
            LogFile.WriteLine("Version: ".PadRight(20, ' ') + AssemblyVersion.Substring(26).PadLeft(20,' '));
>>>>>>> fbdd5cb0
            LogFile.WriteLine("Settings String: ".PadRight(20, ' ') + settingsString.PadLeft(20, ' '));
            LogFile.WriteLine("Seed: ".PadRight(20, ' ') + Settings.Seed.ToString().PadLeft(20, ' ') + "\n");

            if (Settings.RandomizeDungeonEntrances)
            {
                LogFile.WriteLine("-----------------Entrance---------------------------------Destination---------------");
                string[] destinations = new string[] { "Woodfall", "Snowhead", "Inverted Stone Tower", "Great Bay" };
                for (int i = 0; i < 4; i++)
                {
                    LogFile.WriteLine(destinations[i].PadRight(40, '-') + "->>-" + destinations[_newEnts[i]].PadLeft(40, '-'));
                };
                LogFile.WriteLine("");
            }; /*
            if (!Other)
            {
                ItemList.RemoveRange(Lens_Cave_RR, TM_StoneTower - Lens_Cave_RR + 1);
            };
            if (!BottleCatch)
            {
                ItemList.RemoveRange(B_Fairy, B_Mushroom - B_Fairy + 1);
            };
            if (!Shops)
            {
                ItemList.RemoveRange(TP_RP, ZS_RP - TP_RP + 1);
            };
            if (!Keysanity)
            {
                ItemList.RemoveRange(WF_Map, ST_Key4 - WF_Map + 1);
            }; */
            ItemList.RemoveAll(u => u.ReplacesItemId == -1);
            LogFile.WriteLine("-------------------Item------------------------------------Location-----------------");
            for (int i = 0; i < ItemList.Count; i++)
            {
                LogFile.WriteLine(Items.ITEM_NAMES[ItemList[i].ID].PadRight(40, '-') + "->>-" + Items.ITEM_NAMES[ItemList[i].ReplacesItemId].PadLeft(40, '-'));
            };

            LogFile.WriteLine();
            LogFile.WriteLine();

            LogFile.WriteLine("-------------------Item------------------------------------Location-----------------");
            for (int i = 0; i < ItemList.Count; i++)
            {
                LogFile.WriteLine(Items.ITEM_NAMES[ItemList[i].ReplacesItemId].PadRight(40, '-') + "->>-" + Items.ITEM_NAMES[ItemList[i].ID].PadLeft(40, '-'));
            };
            LogFile.Close();
        }

        private void PrepareRulesetItemData()
        {
            ItemList = new List<ItemObject>();

            if (Settings.LogicMode == LogicMode.Casual
                || Settings.LogicMode == LogicMode.Glitched
                || Settings.LogicMode == LogicMode.UserLogic)
            {
                string[] data = ReadRulesetFromResources();
                PopulateItemListFromLogicData(data);
            }
            else
            {
                PopulateItemListWithoutLogic();
            }

            AddRequirementsForSongOath();
        }

        private void AddRequirementsForSongOath()
        {
            int[] OathReq = new int[] { 100, 103, 108, 113 };
            ItemList[Items.SongOath].DependsOnItems = new List<int>();
            ItemList[Items.SongOath].DependsOnItems.Add(OathReq[RNG.Next(4)]);
        }

        /// <summary>
        /// Populates item list without logic. Default TimeAvailable = 63
        /// </summary>
        private void PopulateItemListWithoutLogic()
        {
            for (var i = 0; i < Items.TotalNumberOfItems; i++)
            {
                var currentItem = new ItemObject
                {
                    ID = i,
                    TimeAvailable = 63
                };

                ItemList.Add(currentItem);
            }
        }

        /// <summary>
        /// Populates the item list using the lines from a logic file, processes them 4 lines per item. 
        /// </summary>
        /// <param name="data">The lines from a logic file</param>
        private void PopulateItemListFromLogicData(string[] data)
        {
            int itemId = 0;
            int lineNumber = 0;

            var currentItem = new ItemObject();

            // Process lines in groups of 4
            foreach (string line in data)
            {
                if (line.Contains("-"))
                {
                    continue;
                }

                switch (lineNumber)
                {
                    case 0:
                        //dependence
                        ProcessDependenciesForItem(currentItem, line);
                        break;
                    case 1:
                        //conditionals
                        ProcessConditionalsForItem(currentItem, line);
                        break;
                    case 2:
                        //time needed
                        currentItem.TimeNeeded = Convert.ToInt32(line);
                        break;
                    case 3:
                        //time available
                        currentItem.TimeAvailable = Convert.ToInt32(line);
                        if (currentItem.TimeAvailable == 0)
                        {
                            currentItem.TimeAvailable = 63;
                        };
                        break;
                };

                lineNumber++;

                if (lineNumber == 4)
                {
                    currentItem.ID = itemId;
                    ItemList.Add(currentItem);

                    currentItem = new ItemObject();

                    itemId++;
                    lineNumber = 0;
                }
            }
        }

        private void ProcessConditionalsForItem(ItemObject currentItem, string line)
        {
            List<List<int>> conditional = new List<List<int>>();

            if (line == "")
            {
                currentItem.Conditionals = null;
            }
            else
            {
                foreach (string conditions in line.Split(';'))
                {
                    int[] conditionaloption = Array.ConvertAll(conditions.Split(','), int.Parse);
                    conditional.Add(conditionaloption.ToList());
                };
                currentItem.Conditionals = conditional;
            };
        }

        private void ProcessDependenciesForItem(ItemObject currentItem, string line)
        {
            List<int> dependencies = new List<int>();

            if (line == "")
            {
                currentItem.DependsOnItems = null;
            }
            else
            {
                foreach (string dependency in line.Split(','))
                {
                    dependencies.Add(Convert.ToInt32(dependency));
                };
                currentItem.DependsOnItems = dependencies;
            };
        }

        private string[] ReadRulesetFromResources()
        {
            string[] lines = null;
            var mode = Settings.LogicMode;

            if (mode == LogicMode.Casual)
            {
                lines = Properties.Resources.REQ_CASUAL.Split(new[] { "\r\n", "\r", "\n" }, StringSplitOptions.None);
            }
            else if (mode == LogicMode.Glitched)
            {
                lines = Properties.Resources.REQ_GLITCH.Split(new[] { "\r\n", "\r", "\n" }, StringSplitOptions.None);
            }
            else if (mode == LogicMode.UserLogic)
            {
                using (StreamReader Req = new StreamReader(File.Open(openLogic.FileName, FileMode.Open)))
                {
                    lines = Req.ReadToEnd().Split(new[] { "\r\n", "\r", "\n" }, StringSplitOptions.None);

                }
            }

            return lines;
        }

        private Dependence CheckDependence(int CurrentItem, int Target, List<int> dependencyPath)
        {
            Debug.WriteLine($"CheckDependence({CurrentItem}, {Target})");

            // permanent items ignore dependencies of Blast Mask check
            if (Target == Items.MaskBlast && !ItemUtils.IsTemporaryItem(CurrentItem))
            {
                return Dependence.NotDependent;
            }

            if (ItemList[Target].HasConditionals)
            {
                if (ItemList[Target].Conditionals
                    .FindAll(u => u.Contains(CurrentItem)).Count == ItemList[Target].Conditionals.Count)
                {
                    Debug.WriteLine($"All conditionals of {Target} contains {CurrentItem}");
                    return Dependence.Dependent;
                }

                if (ItemList[CurrentItem].HasCannotRequireItems)
                {
                    for (int i = 0; i < ItemList[CurrentItem].CannotRequireItems.Count; i++)
                    {
                        if (ItemList[Target].Conditionals
                            .FindAll(u => u.Contains(ItemList[CurrentItem].CannotRequireItems[i])
                            || u.Contains(CurrentItem)).Count == ItemList[Target].Conditionals.Count)
                        {
                            Debug.WriteLine($"All conditionals of {Target} cannot be required by {CurrentItem}");
                            return Dependence.Dependent;
                        }
                    }
                }

                int k = 0;
                var circularDependencies = new List<int>();
                for (int i = 0; i < ItemList[Target].Conditionals.Count; i++)
                {
                    bool match = false;
                    for (int j = 0; j < ItemList[Target].Conditionals[i].Count; j++)
                    {
                        int d = ItemList[Target].Conditionals[i][j];
                        if (!ItemUtils.IsFakeItem(d) && !ItemList[d].ReplacesAnotherItem && d != CurrentItem)
                        {
                            continue;
                        }

                        int[] check = new int[] { Target, i, j };

                        if (ItemList[d].ReplacesAnotherItem)
                        {
                            d = ItemList[d].ReplacesItemId;
                        }
                        if (d == CurrentItem)
                        {
                            DependenceChecked[d] = Dependence.Dependent;
                        }
                        else
                        {
                            if (dependencyPath.Contains(d))
                            {
                                DependenceChecked[d] = Dependence.Circular(d);
                            }
                            if (!DependenceChecked.ContainsKey(d) || (DependenceChecked[d].Type == DependenceType.Circular && !DependenceChecked[d].ItemIds.All(id => dependencyPath.Contains(id))))
                            {
                                var childPath = dependencyPath.ToList();
                                childPath.Add(d);
                                DependenceChecked[d] = CheckDependence(CurrentItem, d, childPath);
                            }
                        }

                        if (DependenceChecked[d].Type != DependenceType.NotDependent)
                        {
                            if (!dependencyPath.Contains(d) && DependenceChecked[d].Type == DependenceType.Circular && DependenceChecked[d].ItemIds.All(id => id == d))
                            {
                                DependenceChecked[d] = Dependence.Dependent;
                            }
                            if (DependenceChecked[d].Type == DependenceType.Dependent)
                            {
                                if (!ConditionRemoves.Any(c => c.SequenceEqual(check)))
                                {
                                    ConditionRemoves.Add(check);
                                }
                            }
                            else
                            {
                                circularDependencies = circularDependencies.Union(DependenceChecked[d].ItemIds).ToList();
                            }
                            if (!match)
                            {
                                k++;
                                match = true;
                            }
                        }
                    }
                }

                if (k == ItemList[Target].Conditionals.Count)
                {
                    if (circularDependencies.Any())
                    {
                        return Dependence.Circular(circularDependencies.ToArray());
                    }
                    Debug.WriteLine($"All conditionals of {Target} failed dependency check for {CurrentItem}.");
                    return Dependence.Dependent;
                }
            }

            if (ItemList[Target].DependsOnItems == null)
            {
                return Dependence.NotDependent;
            }

            //cycle through all things
            for (int i = 0; i < ItemList[Target].DependsOnItems.Count; i++)
            {
                int dependency = ItemList[Target].DependsOnItems[i];
                if (dependency == CurrentItem)
                {
                    Debug.WriteLine($"{Target} has direct dependence on {CurrentItem}");
                    return Dependence.Dependent;
                }

                if (ItemList[CurrentItem].HasCannotRequireItems)
                {
                    for (int j = 0; j < ItemList[CurrentItem].CannotRequireItems.Count; j++)
                    {
                        if (ItemList[Target].DependsOnItems.Contains(ItemList[CurrentItem].CannotRequireItems[j]))
                        {
                            Debug.WriteLine($"Dependence {ItemList[CurrentItem].CannotRequireItems[j]} of {Target} cannot be required by {CurrentItem}");
                            return Dependence.Dependent;
                        }
                    }
                }

                if (ItemUtils.IsFakeItem(dependency)
                    || ItemList[dependency].ReplacesAnotherItem)
                {
                    if (ItemList[dependency].ReplacesAnotherItem)
                    {
                        dependency = ItemList[dependency].ReplacesItemId;
                    }

                    if (dependencyPath.Contains(dependency))
                    {
                        DependenceChecked[dependency] = Dependence.Circular(dependency);
                        return DependenceChecked[dependency];
                    }
                    if (!DependenceChecked.ContainsKey(dependency) || (DependenceChecked[dependency].Type == DependenceType.Circular && !DependenceChecked[dependency].ItemIds.All(id => dependencyPath.Contains(id))))
                    {
                        var childPath = dependencyPath.ToList();
                        childPath.Add(dependency);
                        DependenceChecked[dependency] = CheckDependence(CurrentItem, dependency, childPath);
                    }
                    if (DependenceChecked[dependency].Type != DependenceType.NotDependent)
                    {
                        if (DependenceChecked[dependency].Type == DependenceType.Circular && DependenceChecked[dependency].ItemIds.All(id => id == dependency))
                        {
                            DependenceChecked[dependency] = Dependence.Dependent;
                        }
                        Debug.WriteLine($"{CurrentItem} is dependent on {dependency}");
                        return DependenceChecked[dependency];
                    }
                }
            }

            return Dependence.NotDependent;
        }

        private void RemoveConditionals(int CurrentItem)
        {
            for (int i = 0; i < ConditionRemoves.Count; i++)
            {
                int x = ConditionRemoves[i][0];
                int y = ConditionRemoves[i][1];
                int z = ConditionRemoves[i][2];
                ItemList[x].Conditionals[y] = null;
            }

            for (int i = 0; i < ConditionRemoves.Count; i++)
            {
                int x = ConditionRemoves[i][0];
                int y = ConditionRemoves[i][1];
                int z = ConditionRemoves[i][2];

                for (int j = 0; j < ItemList[x].Conditionals.Count; j++)
                {
                    if (ItemList[x].Conditionals[j] != null)
                    {
                        for (int k = 0; k < ItemList[x].Conditionals[j].Count; k++)
                        {
                            int d = ItemList[x].Conditionals[j][k];

                            if (!ItemList[x].HasCannotRequireItems)
                            {
                                ItemList[x].CannotRequireItems = new List<int>();
                            }
                            if (!ItemList[d].CannotRequireItems.Contains(CurrentItem))
                            {
                                ItemList[d].CannotRequireItems.Add(CurrentItem);
                            }
                        }
                    }
                }
            }

            for (int i = 0; i < ItemList.Count; i++)
            {
                if (ItemList[i].Conditionals != null)
                {
                    ItemList[i].Conditionals.RemoveAll(u => u == null);
                }
            }

            /*
            for (int i = 0; i < ConditionRemoves.Count; i++)
            {
                for (int j = 0; j < ItemList[ConditionRemoves[i][0]].Conditional[ConditionRemoves[i][1]].Count; j++)
                {
                    int d = ItemList[ConditionRemoves[i][0]].Conditional[ConditionRemoves[i][1]][j];
                    if (ItemList[d].Cannot_Require == null)
                    {
                        ItemList[d].Cannot_Require = new List<int>();
                    };
                    ItemList[d].Cannot_Require.Add(CurrentItem);
                    if (ItemList[ConditionRemoves[i][0]].Dependence == null)
                    {
                        ItemList[ConditionRemoves[i][0]].Dependence = new List<int>();
                    };
                    ItemList[ConditionRemoves[i][0]].Dependence.Add(d);
                };
                ItemList[ConditionRemoves[i][0]].Conditional[ConditionRemoves[i][1]] = null;
            };
            for (int i = 0; i < ItemList.Count; i++)
            {
                if (ItemList[i].Conditional != null)
                {
                    if (ItemList[i].Conditional.Contains(null))
                    {
                        ItemList[i].Conditional = null;
                    };
                };
            };
            */
        }

        private void UpdateConditionals(int CurrentItem, int Target)
        {
            if (!ItemList[Target].HasConditionals)
            {
                return;
            }

            //if ((Target == 114) || (Target == 115))
            //{
            //    return;
            //};
            /*
            if (ItemList[Target].Cannot_Require != null)
            {
                for (int i = 0; i < ItemList[CurrentItem].Cannot_Require.Count; i++)
                {
                    ItemList[Target].Conditional.RemoveAll(u => u.Contains(ItemList[CurrentItem].Cannot_Require[i]));
                };
            };
            ItemList[Target].Conditional.RemoveAll(u => u.Contains(CurrentItem));
            if (ItemList[Target].Conditional.Count == 0)
            {
                return;
            };
            */
            if (ItemList[Target].Conditionals.Count == 1)
            {
                for (int i = 0; i < ItemList[Target].Conditionals[0].Count; i++)
                {
                    if (!ItemList[Target].HasDependencies)
                    {
                        ItemList[Target].DependsOnItems = new List<int>();
                    }

                    int j = ItemList[Target].Conditionals[0][i];
                    if (!ItemList[Target].DependsOnItems.Contains(j))
                    {
                        ItemList[Target].DependsOnItems.Add(j);
                    }
                    if (!ItemList[j].HasCannotRequireItems)
                    {
                        ItemList[j].CannotRequireItems = new List<int>();
                    }
                    if (!ItemList[j].CannotRequireItems.Contains(CurrentItem))
                    {
                        ItemList[j].CannotRequireItems.Add(CurrentItem);
                    }
                }
                ItemList[Target].Conditionals.RemoveAt(0);
            }
            else
            {
                //check if all conditions have a common item
                for (int i = 0; i < ItemList[Target].Conditionals[0].Count; i++)
                {
                    int testitem = ItemList[Target].Conditionals[0][i];
                    if (ItemList[Target].Conditionals.FindAll(u => u.Contains(testitem)).Count == ItemList[Target].Conditionals.Count)
                    {
                        // require this item and remove from conditions
                        if (!ItemList[Target].HasDependencies)
                        {
                            ItemList[Target].DependsOnItems = new List<int>();
                        }
                        if (!ItemList[Target].DependsOnItems.Contains(testitem))
                        {
                            ItemList[Target].DependsOnItems.Add(testitem);
                        }
                        for (int j = 0; j < ItemList[Target].Conditionals.Count; j++)
                        {
                            ItemList[Target].Conditionals[j].Remove(testitem);
                        }

                        break;
                    }
                }
                //for (int i = 0; i < ItemList[Target].Conditional.Count; i++)
                //{
                //    for (int j = 0; j < ItemList[Target].Conditional[i].Count; j++)
                //    {
                //        int k = ItemList[Target].Conditional[i][j];
                //        if (ItemList[k].Cannot_Require == null)
                //        {
                //            ItemList[k].Cannot_Require = new List<int>();
                //        };
                //        ItemList[k].Cannot_Require.Add(CurrentItem);
                //    };
                //};
            };
        }

        private void AddConditionals(int target, int currentItem, int d)
        {
            List<List<int>> baseConditionals = ItemList[target].Conditionals;

            if (baseConditionals == null)
            {
                baseConditionals = new List<List<int>>();
            }

            ItemList[target].Conditionals = new List<List<int>>();
            foreach (List<int> conditions in ItemList[d].Conditionals)
            {
                if (!conditions.Contains(currentItem))
                {
                    List<List<int>> newConditional = new List<List<int>>();
                    if (baseConditionals.Count == 0)
                    {
                        newConditional.Add(conditions);
                    }
                    else
                    {
                        foreach (List<int> baseConditions in baseConditionals)
                        {
                            newConditional.Add(baseConditions.Concat(conditions).ToList());
                        }
                    }

                    ItemList[target].Conditionals.AddRange(newConditional);
                }
            }
        }

        private void CheckConditionals(int currentItem, int target)
        {
            if (target == Items.MaskBlast)
            {
                if (!ItemUtils.IsTemporaryItem(currentItem))
                {
                    ItemList[target].DependsOnItems = null;
                }
            }

            ConditionsChecked.Add(target);
            UpdateConditionals(currentItem, target);

            if (!ItemList[target].HasDependencies)
            {
                return;
            }

            for (int i = 0; i < ItemList[target].DependsOnItems.Count; i++)
            {
                int dependency = ItemList[target].DependsOnItems[i];
                if (!ItemList[dependency].HasCannotRequireItems)
                {
                    ItemList[dependency].CannotRequireItems = new List<int>();
                }
                if (!ItemList[dependency].CannotRequireItems.Contains(currentItem))
                {
                    ItemList[dependency].CannotRequireItems.Add(currentItem);
                }
                if (ItemUtils.IsFakeItem(dependency) || ItemList[dependency].ReplacesAnotherItem)
                {
                    if (ItemList[dependency].ReplacesAnotherItem)
                    {
                        dependency = ItemList[dependency].ReplacesItemId;
                    }

                    if (!ConditionsChecked.Contains(dependency))
                    {
                        CheckConditionals(currentItem, dependency);
                    }
                }
            }

            ItemList[target].DependsOnItems.RemoveAll(u => u == -1);
        }

        private bool CheckMatch(int currentItem, int target)
        {
            if (ForbiddenPlacedAt.ContainsKey(currentItem)
                && ForbiddenPlacedAt[currentItem].Contains(target))
            {
                Debug.WriteLine($"{currentItem} forbidden from being placed at {target}");
                return false;
            }

            if (ForbiddenReplacedBy.ContainsKey(target) && ForbiddenReplacedBy[target].Contains(currentItem))
            {
                Debug.WriteLine($"{target} forbids being replaced by {currentItem}");
                return false;
            }

            //check timing
            if (ItemList[currentItem].TimeNeeded != 0)
            {
                if ((ItemList[currentItem].TimeNeeded & ItemList[target].TimeAvailable) == 0)
                {
                    Debug.WriteLine($"{currentItem} is needed at {ItemList[currentItem].TimeNeeded} but {target} is only available at {ItemList[target].TimeAvailable}");
                    return false;
                };
            };

            //check direct dependence
            ConditionRemoves = new List<int[]>();
            DependenceChecked = new Dictionary<int, Dependence> { { target, new Dependence { Type = DependenceType.Dependent } } };
            var dependencyPath = new List<int> { target };

            if (CheckDependence(currentItem, target, dependencyPath).Type != DependenceType.NotDependent)
            {
                return false;
            }

            //check conditional dependence
            RemoveConditionals(currentItem);
            ConditionsChecked = new List<int>();
            CheckConditionals(currentItem, target);
            return true;
        }

        private void PlaceItem(int currentItem, List<int> targets)
        {
            if (ItemList[currentItem].ReplacesAnotherItem)
            {
                return;
            }

            var availableItems = targets.ToList();

            while (true)
            {
                if (availableItems.Count == 0)
                {
                    throw new Exception($"Unable to place {Items.ITEM_NAMES[currentItem]} anywhere.");
                }

                int targetItem = 0;
                if (currentItem > Items.SongOath && availableItems.Contains(0))
                {
                    targetItem = RNG.Next(1, availableItems.Count);
                }
                else
                {
                    targetItem = RNG.Next(availableItems.Count);
                }

                Debug.WriteLine($"----Attempting to place {Items.ITEM_NAMES[currentItem]} at {Items.ITEM_NAMES[availableItems[targetItem]]}.---");

                if (CheckMatch(currentItem, availableItems[targetItem]))
                {
                    ItemList[currentItem].ReplacesItemId = availableItems[targetItem];

                    Debug.WriteLine($"----Placed {Items.ITEM_NAMES[currentItem]} at {Items.ITEM_NAMES[ItemList[currentItem].ReplacesItemId]}----");

                    if (ItemList[currentItem].TimeNeeded != 0
                        && ItemUtils.IsDeed(availableItems[targetItem]))
                    {
                        ItemList[availableItems[targetItem]].TimeNeeded = ItemList[currentItem].TimeNeeded;
                    }

                    targets.Remove(availableItems[targetItem]);
                    return;
                }
                else
                {
                    Debug.WriteLine($"----Failed to place {Items.ITEM_NAMES[currentItem]} at {Items.ITEM_NAMES[availableItems[targetItem]]}----");
                    availableItems.RemoveAt(targetItem);
                }
            }
        }

        private void ItemShuffle()
        {
            if (Settings.UseCustomItemList)
            {
                SetupCustomItems();
            }
            else
            {
                Setup();
            }

            var itemPool = new List<int>();

            AddAllItems(itemPool);

            PlaceTradeItems(itemPool);
            PlaceFreeItem(itemPool);

            PlaceItem(Items.MaskDeku, itemPool);

            PlaceRegularItems(itemPool);
            PlaceUpgrades(itemPool);
            PlaceMasks(itemPool);
            PlaceSongs(itemPool);
            PlaceDungeonItems(itemPool);
            PlaceShopItems(itemPool);
            PlaceHeartpieces(itemPool);
            PlaceOther(itemPool);
            PlaceTingleMaps(itemPool);
        }

        /// <summary>
        /// Places tingle maps in the randomization pool.
        /// </summary>
        private void PlaceTingleMaps(List<int> itemPool)
        {
            for (int i = Items.ItemTingleMapTown; i <= Items.ItemTingleMapStoneTower; i++)
            {
                PlaceItem(i, itemPool);
            }
        }

        /// <summary>
        /// Places other chests and grottos in the randomization pool.
        /// </summary>
        /// <param name="itemPool"></param>
        private void PlaceOther(List<int> itemPool)
        {
            for (int i = Items.ChestLensCaveRedRupee; i <= Items.ChestSouthClockTownPurpleRupee; i++)
            {
                PlaceItem(i, itemPool);
            }

            PlaceItem(Items.ChestToGoronRaceGrotto, itemPool);
        }

        /// <summary>
        /// Places heart pieces in the randomization pool. Includes rewards/chests, as well as standing heart pieces.
        /// </summary>
        private void PlaceHeartpieces(List<int> itemPool)
        {
            // Rewards/chests
            for (int i = Items.HeartPieceNotebookMayor; i <= Items.HeartPieceKnuckle; i++)
            {
                PlaceItem(i, itemPool);
            }

            // Bank reward
            PlaceItem(Items.HeartPieceBank, itemPool);

            // Standing heart pieces
            for (int i = Items.HeartPieceSouthClockTown; i <= Items.HeartContainerStoneTower; i++)
            {
                PlaceItem(i, itemPool);
            }
        }

        /// <summary>
        /// Places shop items in the randomization pool
        /// </summary>
        private void PlaceShopItems(List<int> itemPool)
        {
            for (int i = Items.ShopItemTradingPostRedPotion; i <= Items.ShopItemZoraRedPotion; i++)
            {
                PlaceItem(i, itemPool);
            }
        }

        /// <summary>
        /// Places dungeon items in the randomization pool
        /// </summary>
        private void PlaceDungeonItems(List<int> itemPool)
        {
            for (int i = Items.ItemWoodfallMap; i <= Items.ItemStoneTowerKey4; i++)
            {
                PlaceItem(i, itemPool);
            }
        }

        /// <summary>
        /// Places songs in the randomization pool
        /// </summary>
        private void PlaceSongs(List<int> itemPool)
        {
            for (int i = Items.SongSoaring; i <= Items.SongOath; i++)
            {
                PlaceItem(i, itemPool);
            }
        }

        /// <summary>
        /// Places masks in the randomization pool
        /// </summary>
        private void PlaceMasks(List<int> itemPool)
        {
            for (int i = Items.MaskPostmanHat; i <= Items.MaskZora; i++)
            {
                PlaceItem(i, itemPool);
            }
        }

        /// <summary>
        /// Places upgrade items in the randomization pool
        /// </summary>
        private void PlaceUpgrades(List<int> itemPool)
        {
            for (int i = Items.UpgradeRazorSword; i <= Items.UpgradeGiantWallet; i++)
            {
                PlaceItem(i, itemPool);
            }
        }

        /// <summary>
        /// Places regular items in the randomization pool
        /// </summary>
        private void PlaceRegularItems(List<int> itemPool)
        {
            for (int i = Items.ItemBow; i <= Items.ItemNotebook; i++)
            {
                PlaceItem(i, itemPool);
            }
        }

        /// <summary>
        /// Replace starting deku mask with free item if not already replaced.
        /// </summary>
        private void PlaceFreeItem(List<int> itemPool)
        {
            if (ItemList.FindIndex(item => item.ReplacesItemId == Items.MaskDeku) != -1)
            {
                return;
            }

            int freeItem = RNG.Next(Items.SongOath + 1);
            if (ForbiddenReplacedBy.ContainsKey(Items.MaskDeku))
            {
                while (ItemList[freeItem].ReplacesItemId != -1
                    || ForbiddenReplacedBy[Items.MaskDeku].Contains(freeItem))
                {
                    freeItem = RNG.Next(Items.SongOath + 1);
                }
            }
            ItemList[freeItem].ReplacesItemId = Items.MaskDeku;
            itemPool.Remove(Items.MaskDeku);
        }

        /// <summary>
        /// Adds all items into the randomization pool (excludes area/other and items that already have placement)
        /// </summary>
        private void AddAllItems(List<int> itemPool)
        {
            for (int i = 0; i < ItemList.Count; i++)
            {
                // Skip item if its in area and other, is out of range or has placement
                if ((ItemUtils.IsAreaOrOther(i)
                    || ItemUtils.IsOutOfRange(i))
                    || (ItemList[i].ReplacesAnotherItem))
                {
                    continue;
                }

                itemPool.Add(i);
            }
        }

        /// <summary>
        /// Places trade items in the randomization pool
        /// </summary>
        private void PlaceTradeItems(List<int> itemPool)
        {
            for (int i = Items.TradeItemMoonTear; i <= Items.TradeItemMamaLetter; i++)
            {
                PlaceItem(i, itemPool);
            }
        }

        /// <summary>
        /// Adds items to randomization pool based on settings.
        /// </summary>
        private void Setup()
        {
            if (Settings.ExcludeSongOfSoaring)
            {
                ItemList[Items.SongSoaring].ReplacesItemId = Items.SongSoaring;
            }

            if (!Settings.AddSongs)
            {
                ShuffleSongs();
            }

            if (!Settings.AddDungeonItems)
            {
                PreserveDungeonItems();
            }

            if (!Settings.AddShopItems)
            {
                PreserveShopItems();
            }

            if (!Settings.AddOther)
            {
                PreserveOther();
            }

            if (Settings.RandomizeBottleCatchContents)
            {
                AddBottleCatchContents();
            }
            else
            {
                PreserveBottleCatchContents();
            }
        }

        /// <summary>
        /// Keeps bottle catch contents vanilla
        /// </summary>
        private void PreserveBottleCatchContents()
        {
            for (int i = Items.BottleCatchFairy; i <= Items.BottleCatchMushroom; i++)
            {
                ItemList[i].ReplacesItemId = i;
            }
        }

        /// <summary>
        /// Randomizes bottle catch contents
        /// </summary>
        private void AddBottleCatchContents()
        {
            var itemPool = new List<int>();
            for (int i = Items.BottleCatchFairy; i <= Items.BottleCatchMushroom; i++)
            {
                itemPool.Add(i);
            };

            for (int i = Items.BottleCatchFairy; i <= Items.BottleCatchMushroom; i++)
            {
                PlaceItem(i, itemPool);
            };
        }

        /// <summary>
        /// Keeps other vanilla
        /// </summary>
        private void PreserveOther()
        {
            for (int i = Items.ChestLensCaveRedRupee; i <= Items.ChestToGoronRaceGrotto; i++)
            {
                ItemList[i].ReplacesItemId = i;
            };
        }

        /// <summary>
        /// Keeps shop items vanilla
        /// </summary>
        private void PreserveShopItems()
        {
            for (int i = Items.ShopItemTradingPostRedPotion; i <= Items.ShopItemZoraRedPotion; i++)
            {
                ItemList[i].ReplacesItemId = i;
            };

            ItemList[Items.ItemBombBag].ReplacesItemId = Items.ItemBombBag;
            ItemList[Items.UpgradeBigBombBag].ReplacesItemId = Items.UpgradeBigBombBag;
            ItemList[Items.MaskAllNight].ReplacesItemId = Items.MaskAllNight;
        }

        /// <summary>
        /// Keeps dungeon items vanilla
        /// </summary>
        private void PreserveDungeonItems()
        {
            for (int i = Items.ItemWoodfallMap; i <= Items.ItemStoneTowerKey4; i++)
            {
                ItemList[i].ReplacesItemId = i;
            };
        }

        /// <summary>
        /// Randomizes songs with other songs
        /// </summary>
        private void ShuffleSongs()
        {
            var itemPool = new List<int>();
            for (int i = Items.SongSoaring; i <= Items.SongOath; i++)
            {
                if (ItemList[i].ReplacesAnotherItem)
                {
                    continue;
                }
                itemPool.Add(i);
            }

            for (int i = Items.SongSoaring; i <= Items.SongOath; i++)
            {
                PlaceItem(i, itemPool);
            }
        }

        /// <summary>
        /// Adds custom item list to randomization. NOTE: keeps area and other vanilla, randomizes bottle catch contents
        /// </summary>
        private void SetupCustomItems()
        {
            // Keep shop items vanilla, unless custom item list contains a shop item
            Settings.AddShopItems = false;

            // Make all items vanilla, and override using custom item list
            MakeAllItemsVanilla();
            PreserveAreasAndOther();

            // Should these be vanilla by default? Why not check settings.
            ApplyCustomItemList();

            // Should these be randomized by default? Why not check settings.
            AddBottleCatchContents();

            if (!Settings.AddSongs)
            {
                ShuffleSongs();
            }
        }

        /// <summary>
        /// Mark all items as replacing themselves (i.e. vanilla)
        /// </summary>
        private void MakeAllItemsVanilla()
        {
            for (int item = 0; item < ItemList.Count; item++)
            {
                if (ItemUtils.IsAreaOrOther(item) 
                    || ItemUtils.IsOutOfRange(item))
                {
                    continue;
                }

                ItemList[item].ReplacesItemId = item;
            }
        }

        /// <summary>
        /// Adds items specified from the Custom Item List to the randomizer pool, while keeping the rest vanilla
        /// </summary>
        private void ApplyCustomItemList()
        {
            for (int i = 0; i < fItemEdit.selected_items.Count; i++)
            {
                int selectedItem = fItemEdit.selected_items[i];

                if (selectedItem > Items.SongOath)
                {
                    // Skip entries describing areas and other
                    selectedItem += Values.NumberOfAreasAndOther;
                }
                int selectedItemIndex = ItemList.FindIndex(u => u.ID == selectedItem);

                if (selectedItemIndex != -1)
                {
                    ItemList[selectedItemIndex].ReplacesItemId = -1;
                }

                if (ItemUtils.IsShopItem(selectedItem))
                {
                    Settings.AddShopItems = true;
                }
            }
        }

        /// <summary>
        /// Keeps area and other vanilla
        /// </summary>
        private void PreserveAreasAndOther()
        {
            for (int i = 0; i < ItemList.Count; i++)
            {
                if (ItemUtils.IsAreaOrOther(i)
                    || ItemUtils.IsOutOfRange(i))
                {
                    continue;
                }

                ItemList[i].ReplacesItemId = i;
            };
        }
    }

}<|MERGE_RESOLUTION|>--- conflicted
+++ resolved
@@ -484,13 +484,9 @@
 
             StreamWriter LogFile = new StreamWriter(Path.Combine(directory, filename));
 
-<<<<<<< HEAD
-            LogFile.WriteLine("Version: ".PadRight(20, ' ') + AssemblyVersion.Substring(26).PadLeft(20, ' '));
-=======
-            LogFile.WriteLine("Version: ".PadRight(20, ' ') + AssemblyVersion.Substring(26).PadLeft(20,' '));
->>>>>>> fbdd5cb0
-            LogFile.WriteLine("Settings String: ".PadRight(20, ' ') + settingsString.PadLeft(20, ' '));
-            LogFile.WriteLine("Seed: ".PadRight(20, ' ') + Settings.Seed.ToString().PadLeft(20, ' ') + "\n");
+            LogFile.WriteLine("Version: " + AssemblyVersion.Substring(26));
+            LogFile.WriteLine("Settings String: \"" + settingsString + "\"");
+            LogFile.WriteLine("Seed: \"" + Settings.Seed + "\"\n");
 
             if (Settings.RandomizeDungeonEntrances)
             {
