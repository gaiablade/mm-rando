﻿using System;
using System.Drawing;

namespace MMR.UI.Forms
{
    partial class MainForm
    {
        /// <summary>
        /// Required designer variable.
        /// </summary>
        private System.ComponentModel.IContainer components = null;

        /// <summary>
        /// Clean up any resources being used.
        /// </summary>
        /// <param name="disposing">true if managed resources should be disposed; otherwise, false.</param>
        protected override void Dispose(bool disposing)
        {
            if (disposing && (components != null))
            {
                components.Dispose();
            }
            base.Dispose(disposing);
        }

        #region Windows Form Designer generated code

        /// <summary>
        /// Required method for Designer support - do not modify
        /// the contents of this method with the code editor.
        /// </summary>
        private void InitializeComponent()
        {
            System.ComponentModel.ComponentResourceManager resources = new System.ComponentModel.ComponentResourceManager(typeof(MainForm));
            this.bopen = new System.Windows.Forms.Button();
            this.openROM = new System.Windows.Forms.OpenFileDialog();
            this.openLogic = new System.Windows.Forms.OpenFileDialog();
            this.loadSettings = new System.Windows.Forms.OpenFileDialog();
            this.saveSettings = new System.Windows.Forms.SaveFileDialog();
            this.tROMName = new System.Windows.Forms.TextBox();
            this.cUserItems = new System.Windows.Forms.CheckBox();
            this.tSettings = new System.Windows.Forms.TabControl();
            this.tabMain = new System.Windows.Forms.TabPage();
            this.panel1 = new System.Windows.Forms.Panel();
            this.groupBox9 = new System.Windows.Forms.GroupBox();
            this.cMode = new System.Windows.Forms.ComboBox();
            this.bLoadLogic = new System.Windows.Forms.Button();
            this.lMode = new System.Windows.Forms.Label();
            this.tbUserLogic = new System.Windows.Forms.TextBox();
            this.groupBox6 = new System.Windows.Forms.GroupBox();
            this.lJunkLocationsAmount = new System.Windows.Forms.Label();
            this.bJunkLocationsEditor = new System.Windows.Forms.Button();
            this.tJunkLocationsList = new System.Windows.Forms.TextBox();
            this.groupBox4 = new System.Windows.Forms.GroupBox();
            this.lCustomStartingItemAmount = new System.Windows.Forms.Label();
            this.bStartingItemEditor = new System.Windows.Forms.Button();
            this.tStartingItemList = new System.Windows.Forms.TextBox();
            this.groupBox3 = new System.Windows.Forms.GroupBox();
            this.cNoStartingItems = new System.Windows.Forms.CheckBox();
            this.cDEnt = new System.Windows.Forms.CheckBox();
            this.cEnemy = new System.Windows.Forms.CheckBox();
            this.cMixSongs = new System.Windows.Forms.CheckBox();
            this.groupBox2 = new System.Windows.Forms.GroupBox();
            this.cMundaneRewards = new System.Windows.Forms.CheckBox();
            this.cStrayFairies = new System.Windows.Forms.CheckBox();
            this.cSpiders = new System.Windows.Forms.CheckBox();
            this.cCowMilk = new System.Windows.Forms.CheckBox();
            this.cFairyRewards = new System.Windows.Forms.CheckBox();
            this.lCustomItemAmount = new System.Windows.Forms.Label();
            this.tCustomItemList = new System.Windows.Forms.TextBox();
            this.bItemListEditor = new System.Windows.Forms.Button();
            this.cSoS = new System.Windows.Forms.CheckBox();
            this.cCrazyStartingItems = new System.Windows.Forms.CheckBox();
            this.cDChests = new System.Windows.Forms.CheckBox();
            this.cBottled = new System.Windows.Forms.CheckBox();
            this.cNutChest = new System.Windows.Forms.CheckBox();
            this.cShop = new System.Windows.Forms.CheckBox();
            this.cAdditional = new System.Windows.Forms.CheckBox();
            this.cMoonItems = new System.Windows.Forms.CheckBox();
            this.tabComfort = new System.Windows.Forms.TabPage();
            this.gSpeedUps = new System.Windows.Forms.GroupBox();
            this.cSkipBeaver = new System.Windows.Forms.CheckBox();
            this.cFasterLabFish = new System.Windows.Forms.CheckBox();
            this.cGoodDogRaceRNG = new System.Windows.Forms.CheckBox();
            this.cGoodDampeRNG = new System.Windows.Forms.CheckBox();
            this.gHints = new System.Windows.Forms.GroupBox();
            this.lGossip = new System.Windows.Forms.Label();
            this.cGossipHints = new System.Windows.Forms.ComboBox();
            this.cFreeHints = new System.Windows.Forms.CheckBox();
            this.cClearHints = new System.Windows.Forms.CheckBox();
            this.groupBox8 = new System.Windows.Forms.GroupBox();
            this.lLink = new System.Windows.Forms.Label();
            this.lTatl = new System.Windows.Forms.Label();
            this.cHUDGroupBox = new System.Windows.Forms.GroupBox();
            this.cHUDTableLayoutPanel = new System.Windows.Forms.TableLayoutPanel();
            this.cHUDHeartsComboBox = new System.Windows.Forms.ComboBox();
            this.cHeartsLabel = new System.Windows.Forms.Label();
            this.cMagicLabel = new System.Windows.Forms.Label();
            this.cHUDMagicComboBox = new System.Windows.Forms.ComboBox();
            this.btn_hud = new System.Windows.Forms.Button();
            this.lMusic = new System.Windows.Forms.Label();
            this.bTunic = new System.Windows.Forms.Button();
            this.cLink = new System.Windows.Forms.ComboBox();
            this.cTatl = new System.Windows.Forms.ComboBox();
            this.cMusic = new System.Windows.Forms.ComboBox();
            this.lTunic = new System.Windows.Forms.Label();
            this.groupBox7 = new System.Windows.Forms.GroupBox();
            this.cFreestanding = new System.Windows.Forms.CheckBox();
            this.cFastPush = new System.Windows.Forms.CheckBox();
            this.cQText = new System.Windows.Forms.CheckBox();
            this.cShopAppearance = new System.Windows.Forms.CheckBox();
            this.cSFX = new System.Windows.Forms.CheckBox();
            this.cEponaSword = new System.Windows.Forms.CheckBox();
            this.cTargettingStyle = new System.Windows.Forms.CheckBox();
            this.cUpdateChests = new System.Windows.Forms.CheckBox();
            this.cDisableCritWiggle = new System.Windows.Forms.CheckBox();
            this.cQuestItemStorage = new System.Windows.Forms.CheckBox();
            this.cCutsc = new System.Windows.Forms.CheckBox();
            this.cNoDowngrades = new System.Windows.Forms.CheckBox();
            this.tabGimmicks = new System.Windows.Forms.TabPage();
            this.cUnderwaterOcarina = new System.Windows.Forms.CheckBox();
            this.cGravity = new System.Windows.Forms.ComboBox();
            this.cDType = new System.Windows.Forms.ComboBox();
            this.cSunsSong = new System.Windows.Forms.CheckBox();
            this.cFloors = new System.Windows.Forms.ComboBox();
            this.cDMult = new System.Windows.Forms.ComboBox();
            this.cBlastCooldown = new System.Windows.Forms.ComboBox();
            this.lDMult = new System.Windows.Forms.Label();
            this.lDType = new System.Windows.Forms.Label();
            this.lBlastMask = new System.Windows.Forms.Label();
            this.lGravity = new System.Windows.Forms.Label();
            this.lFloors = new System.Windows.Forms.Label();
            this.cHideClock = new System.Windows.Forms.CheckBox();
            this.label4 = new System.Windows.Forms.Label();
            this.cClockSpeed = new System.Windows.Forms.ComboBox();
            this.label6 = new System.Windows.Forms.Label();
            this.cDrawHash = new System.Windows.Forms.CheckBox();
            this.gGameOutput = new System.Windows.Forms.GroupBox();
            this.cHTMLLog = new System.Windows.Forms.CheckBox();
            this.cPatch = new System.Windows.Forms.CheckBox();
            this.cSpoiler = new System.Windows.Forms.CheckBox();
            this.cN64 = new System.Windows.Forms.CheckBox();
            this.cVC = new System.Windows.Forms.CheckBox();
            this.label1 = new System.Windows.Forms.Label();
            this.bApplyPatch = new System.Windows.Forms.Button();
            this.saveROM = new System.Windows.Forms.SaveFileDialog();
            this.cTunic = new System.Windows.Forms.ColorDialog();
            this.bRandomise = new System.Windows.Forms.Button();
            this.saveWad = new System.Windows.Forms.SaveFileDialog();
            this.mMenu = new System.Windows.Forms.MenuStrip();
            this.mFile = new System.Windows.Forms.ToolStripMenuItem();
            this.saveSettingsToolStripMenuItem = new System.Windows.Forms.ToolStripMenuItem();
            this.loadSettingsToolStripMenuItem = new System.Windows.Forms.ToolStripMenuItem();
            this.mExit = new System.Windows.Forms.ToolStripMenuItem();
            this.mCustomise = new System.Windows.Forms.ToolStripMenuItem();
            this.mDPadConfig = new System.Windows.Forms.ToolStripMenuItem();
            this.toolsToolStripMenuItem = new System.Windows.Forms.ToolStripMenuItem();
            this.mLogicEdit = new System.Windows.Forms.ToolStripMenuItem();
            this.mHelp = new System.Windows.Forms.ToolStripMenuItem();
            this.mManual = new System.Windows.Forms.ToolStripMenuItem();
            this.mSep1 = new System.Windows.Forms.ToolStripSeparator();
            this.mAbout = new System.Windows.Forms.ToolStripMenuItem();
            this.openBROM = new System.Windows.Forms.OpenFileDialog();
            this.pProgress = new System.Windows.Forms.ProgressBar();
            this.bgWorker = new System.ComponentModel.BackgroundWorker();
            this.lStatus = new System.Windows.Forms.Label();
            this.tSeed = new System.Windows.Forms.TextBox();
            this.lSeed = new System.Windows.Forms.Label();
            this.tSString = new System.Windows.Forms.TextBox();
            this.lSString = new System.Windows.Forms.Label();
            this.cDummy = new System.Windows.Forms.CheckBox();
            this.openPatch = new System.Windows.Forms.OpenFileDialog();
            this.ttOutput = new System.Windows.Forms.TabControl();
            this.tpOutputSettings = new System.Windows.Forms.TabPage();
            this.tpPatchSettings = new System.Windows.Forms.TabPage();
            this.tPatch = new System.Windows.Forms.TextBox();
            this.bLoadPatch = new System.Windows.Forms.Button();
<<<<<<< HEAD
            this.cFDAnywhere = new System.Windows.Forms.CheckBox();
=======
            this.cArrowCycling = new System.Windows.Forms.CheckBox();
>>>>>>> 18ea0f5a
            this.tSettings.SuspendLayout();
            this.tabMain.SuspendLayout();
            this.panel1.SuspendLayout();
            this.groupBox9.SuspendLayout();
            this.groupBox6.SuspendLayout();
            this.groupBox4.SuspendLayout();
            this.groupBox3.SuspendLayout();
            this.groupBox2.SuspendLayout();
            this.tabComfort.SuspendLayout();
            this.gSpeedUps.SuspendLayout();
            this.gHints.SuspendLayout();
            this.groupBox8.SuspendLayout();
            this.cHUDGroupBox.SuspendLayout();
            this.cHUDTableLayoutPanel.SuspendLayout();
            this.groupBox7.SuspendLayout();
            this.tabGimmicks.SuspendLayout();
            this.gGameOutput.SuspendLayout();
            this.mMenu.SuspendLayout();
            this.ttOutput.SuspendLayout();
            this.tpOutputSettings.SuspendLayout();
            this.tpPatchSettings.SuspendLayout();
            this.SuspendLayout();
            // 
            // bopen
            // 
            this.bopen.Location = new System.Drawing.Point(12, 376);
            this.bopen.Name = "bopen";
            this.bopen.Size = new System.Drawing.Size(96, 27);
            this.bopen.TabIndex = 0;
            this.bopen.Text = "Open ROM";
            this.bopen.UseVisualStyleBackColor = true;
            this.bopen.Click += new System.EventHandler(this.bopen_Click);
            // 
            // openROM
            // 
            this.openROM.Filter = "ROM files|*.z64";
            // 
            // openLogic
            // 
            this.openLogic.Filter = "Logic File|*.txt";
            // 
            // tROMName
            // 
            this.tROMName.Location = new System.Drawing.Point(118, 380);
            this.tROMName.Name = "tROMName";
            this.tROMName.ReadOnly = true;
            this.tROMName.Size = new System.Drawing.Size(548, 20);
            this.tROMName.TabIndex = 1;
            // 
            // cUserItems
            // 
            this.cUserItems.AutoSize = true;
            this.cUserItems.Font = new System.Drawing.Font("Microsoft Sans Serif", 8.25F, System.Drawing.FontStyle.Regular, System.Drawing.GraphicsUnit.Point, ((byte)(0)));
            this.cUserItems.Location = new System.Drawing.Point(7, 4);
            this.cUserItems.Name = "cUserItems";
            this.cUserItems.Size = new System.Drawing.Size(119, 17);
            this.cUserItems.TabIndex = 11;
            this.cUserItems.Text = "Use custom item list";
            this.cUserItems.UseVisualStyleBackColor = true;
            this.cUserItems.CheckedChanged += new System.EventHandler(this.cUserItems_CheckedChanged);
            // 
            // tSettings
            // 
            this.tSettings.Controls.Add(this.tabMain);
            this.tSettings.Controls.Add(this.tabComfort);
            this.tSettings.Controls.Add(this.tabGimmicks);
            this.tSettings.Location = new System.Drawing.Point(3, 24);
            this.tSettings.Name = "tSettings";
            this.tSettings.SelectedIndex = 0;
            this.tSettings.Size = new System.Drawing.Size(675, 337);
            this.tSettings.TabIndex = 10;
            // 
            // tabMain
            // 
            this.tabMain.Controls.Add(this.panel1);
            this.tabMain.Controls.Add(this.groupBox9);
            this.tabMain.Controls.Add(this.groupBox6);
            this.tabMain.Controls.Add(this.groupBox4);
            this.tabMain.Controls.Add(this.groupBox3);
            this.tabMain.Controls.Add(this.groupBox2);
            this.tabMain.Location = new System.Drawing.Point(4, 22);
            this.tabMain.Name = "tabMain";
            this.tabMain.Padding = new System.Windows.Forms.Padding(3);
            this.tabMain.Size = new System.Drawing.Size(667, 311);
            this.tabMain.TabIndex = 0;
            this.tabMain.Text = "Main Settings";
            this.tabMain.UseVisualStyleBackColor = true;
            // 
            // panel1
            // 
            this.panel1.Controls.Add(this.cUserItems);
            this.panel1.Location = new System.Drawing.Point(524, 2);
            this.panel1.Name = "panel1";
            this.panel1.Size = new System.Drawing.Size(126, 23);
            this.panel1.TabIndex = 30;
            // 
            // groupBox9
            // 
            this.groupBox9.Controls.Add(this.cMode);
            this.groupBox9.Controls.Add(this.bLoadLogic);
            this.groupBox9.Controls.Add(this.lMode);
            this.groupBox9.Controls.Add(this.tbUserLogic);
            this.groupBox9.Location = new System.Drawing.Point(6, 6);
            this.groupBox9.Name = "groupBox9";
            this.groupBox9.Size = new System.Drawing.Size(325, 85);
            this.groupBox9.TabIndex = 29;
            this.groupBox9.TabStop = false;
            this.groupBox9.Text = "Generation Settings";
            // 
            // cMode
            // 
            this.cMode.DropDownStyle = System.Windows.Forms.ComboBoxStyle.DropDownList;
            this.cMode.FormattingEnabled = true;
            this.cMode.Items.AddRange(new object[] {
            "Casual",
            "Glitched",
            "Vanilla Layout",
            "User Logic",
            "No Logic"});
            this.cMode.Location = new System.Drawing.Point(82, 21);
            this.cMode.Name = "cMode";
            this.cMode.Size = new System.Drawing.Size(233, 21);
            this.cMode.TabIndex = 1;
            this.cMode.SelectedIndexChanged += new System.EventHandler(this.cMode_SelectedIndexChanged);
            // 
            // bLoadLogic
            // 
            this.bLoadLogic.Location = new System.Drawing.Point(11, 48);
            this.bLoadLogic.Name = "bLoadLogic";
            this.bLoadLogic.Size = new System.Drawing.Size(68, 24);
            this.bLoadLogic.TabIndex = 17;
            this.bLoadLogic.Text = "Open Logic";
            this.bLoadLogic.UseVisualStyleBackColor = true;
            this.bLoadLogic.Click += new System.EventHandler(this.bLoadLogic_Click);
            // 
            // lMode
            // 
            this.lMode.AutoSize = true;
            this.lMode.BackColor = System.Drawing.Color.Transparent;
            this.lMode.Font = new System.Drawing.Font("Microsoft Sans Serif", 8.25F, System.Drawing.FontStyle.Regular, System.Drawing.GraphicsUnit.Point, ((byte)(0)));
            this.lMode.ForeColor = System.Drawing.Color.Black;
            this.lMode.Location = new System.Drawing.Point(9, 26);
            this.lMode.Name = "lMode";
            this.lMode.Size = new System.Drawing.Size(68, 13);
            this.lMode.TabIndex = 0;
            this.lMode.Text = "Mode/Logic:";
            // 
            // tbUserLogic
            // 
            this.tbUserLogic.Location = new System.Drawing.Point(82, 50);
            this.tbUserLogic.Name = "tbUserLogic";
            this.tbUserLogic.ReadOnly = true;
            this.tbUserLogic.Size = new System.Drawing.Size(233, 20);
            this.tbUserLogic.TabIndex = 18;
            // 
            // groupBox6
            // 
            this.groupBox6.Controls.Add(this.lJunkLocationsAmount);
            this.groupBox6.Controls.Add(this.bJunkLocationsEditor);
            this.groupBox6.Controls.Add(this.tJunkLocationsList);
            this.groupBox6.Location = new System.Drawing.Point(6, 172);
            this.groupBox6.Name = "groupBox6";
            this.groupBox6.Size = new System.Drawing.Size(325, 72);
            this.groupBox6.TabIndex = 28;
            this.groupBox6.TabStop = false;
            this.groupBox6.Text = "Enforce Junk Locations";
            // 
            // lJunkLocationsAmount
            // 
            this.lJunkLocationsAmount.AutoSize = true;
            this.lJunkLocationsAmount.Location = new System.Drawing.Point(9, 24);
            this.lJunkLocationsAmount.Name = "lJunkLocationsAmount";
            this.lJunkLocationsAmount.Size = new System.Drawing.Size(112, 13);
            this.lJunkLocationsAmount.TabIndex = 27;
            this.lJunkLocationsAmount.Text = "0/0 locations selected";
            // 
            // bJunkLocationsEditor
            // 
            this.bJunkLocationsEditor.Anchor = ((System.Windows.Forms.AnchorStyles)((((System.Windows.Forms.AnchorStyles.Top | System.Windows.Forms.AnchorStyles.Bottom) 
            | System.Windows.Forms.AnchorStyles.Left) 
            | System.Windows.Forms.AnchorStyles.Right)));
            this.bJunkLocationsEditor.Location = new System.Drawing.Point(232, 13);
            this.bJunkLocationsEditor.Name = "bJunkLocationsEditor";
            this.bJunkLocationsEditor.Size = new System.Drawing.Size(83, 27);
            this.bJunkLocationsEditor.TabIndex = 26;
            this.bJunkLocationsEditor.Text = "Edit";
            this.bJunkLocationsEditor.UseVisualStyleBackColor = true;
            this.bJunkLocationsEditor.Click += new System.EventHandler(this.bJunkLocationsEditor_Click);
            // 
            // tJunkLocationsList
            // 
            this.tJunkLocationsList.Location = new System.Drawing.Point(11, 44);
            this.tJunkLocationsList.Name = "tJunkLocationsList";
            this.tJunkLocationsList.Size = new System.Drawing.Size(304, 20);
            this.tJunkLocationsList.TabIndex = 26;
            this.tJunkLocationsList.Text = "--";
            this.tJunkLocationsList.TextChanged += new System.EventHandler(this.tJunkLocationsList_TextChanged);
            // 
            // groupBox4
            // 
            this.groupBox4.Controls.Add(this.lCustomStartingItemAmount);
            this.groupBox4.Controls.Add(this.bStartingItemEditor);
            this.groupBox4.Controls.Add(this.tStartingItemList);
            this.groupBox4.Location = new System.Drawing.Point(6, 94);
            this.groupBox4.Name = "groupBox4";
            this.groupBox4.Size = new System.Drawing.Size(325, 72);
            this.groupBox4.TabIndex = 17;
            this.groupBox4.TabStop = false;
            this.groupBox4.Text = "Extra Starting Items";
            // 
            // lCustomStartingItemAmount
            // 
            this.lCustomStartingItemAmount.AutoSize = true;
            this.lCustomStartingItemAmount.Location = new System.Drawing.Point(9, 25);
            this.lCustomStartingItemAmount.Name = "lCustomStartingItemAmount";
            this.lCustomStartingItemAmount.Size = new System.Drawing.Size(94, 13);
            this.lCustomStartingItemAmount.TabIndex = 27;
            this.lCustomStartingItemAmount.Text = "0/0 items selected";
            // 
            // bStartingItemEditor
            // 
            this.bStartingItemEditor.Anchor = ((System.Windows.Forms.AnchorStyles)((((System.Windows.Forms.AnchorStyles.Top | System.Windows.Forms.AnchorStyles.Bottom) 
            | System.Windows.Forms.AnchorStyles.Left) 
            | System.Windows.Forms.AnchorStyles.Right)));
            this.bStartingItemEditor.Location = new System.Drawing.Point(232, 13);
            this.bStartingItemEditor.Name = "bStartingItemEditor";
            this.bStartingItemEditor.Size = new System.Drawing.Size(83, 27);
            this.bStartingItemEditor.TabIndex = 26;
            this.bStartingItemEditor.Text = "Edit";
            this.bStartingItemEditor.UseVisualStyleBackColor = true;
            this.bStartingItemEditor.Click += new System.EventHandler(this.bStartingItemEditor_Click);
            // 
            // tStartingItemList
            // 
            this.tStartingItemList.Location = new System.Drawing.Point(11, 45);
            this.tStartingItemList.Name = "tStartingItemList";
            this.tStartingItemList.Size = new System.Drawing.Size(304, 20);
            this.tStartingItemList.TabIndex = 26;
            this.tStartingItemList.Text = "--";
            this.tStartingItemList.TextChanged += new System.EventHandler(this.tStartingItemList_TextChanged);
            // 
            // groupBox3
            // 
            this.groupBox3.Controls.Add(this.cNoStartingItems);
            this.groupBox3.Controls.Add(this.cDEnt);
            this.groupBox3.Controls.Add(this.cEnemy);
            this.groupBox3.Controls.Add(this.cMixSongs);
            this.groupBox3.Location = new System.Drawing.Point(337, 212);
            this.groupBox3.Name = "groupBox3";
            this.groupBox3.Size = new System.Drawing.Size(322, 71);
            this.groupBox3.TabIndex = 16;
            this.groupBox3.TabStop = false;
            this.groupBox3.Text = "Other Customizations";
            // 
            // cNoStartingItems
            // 
            this.cNoStartingItems.AutoSize = true;
            this.cNoStartingItems.BackColor = System.Drawing.Color.Transparent;
            this.cNoStartingItems.Font = new System.Drawing.Font("Microsoft Sans Serif", 8.25F, System.Drawing.FontStyle.Regular, System.Drawing.GraphicsUnit.Point, ((byte)(0)));
            this.cNoStartingItems.ForeColor = System.Drawing.Color.Black;
            this.cNoStartingItems.Location = new System.Drawing.Point(169, 19);
            this.cNoStartingItems.Name = "cNoStartingItems";
            this.cNoStartingItems.Size = new System.Drawing.Size(107, 17);
            this.cNoStartingItems.TabIndex = 20;
            this.cNoStartingItems.Text = "No Starting Items";
            this.cNoStartingItems.UseVisualStyleBackColor = false;
            this.cNoStartingItems.CheckedChanged += new System.EventHandler(this.cNoStartingItems_CheckedChanged);
            // 
            // cDEnt
            // 
            this.cDEnt.AutoSize = true;
            this.cDEnt.BackColor = System.Drawing.Color.Transparent;
            this.cDEnt.Font = new System.Drawing.Font("Microsoft Sans Serif", 8.25F, System.Drawing.FontStyle.Regular, System.Drawing.GraphicsUnit.Point, ((byte)(0)));
            this.cDEnt.ForeColor = System.Drawing.Color.Black;
            this.cDEnt.Location = new System.Drawing.Point(9, 19);
            this.cDEnt.Name = "cDEnt";
            this.cDEnt.Size = new System.Drawing.Size(120, 17);
            this.cDEnt.TabIndex = 7;
            this.cDEnt.Text = "Dungeon entrances";
            this.cDEnt.UseVisualStyleBackColor = false;
            this.cDEnt.CheckedChanged += new System.EventHandler(this.cDEnt_CheckedChanged);
            // 
            // cEnemy
            // 
            this.cEnemy.AutoSize = true;
            this.cEnemy.BackColor = System.Drawing.Color.Transparent;
            this.cEnemy.Font = new System.Drawing.Font("Microsoft Sans Serif", 8.25F, System.Drawing.FontStyle.Regular, System.Drawing.GraphicsUnit.Point, ((byte)(0)));
            this.cEnemy.ForeColor = System.Drawing.Color.Black;
            this.cEnemy.Location = new System.Drawing.Point(169, 42);
            this.cEnemy.Name = "cEnemy";
            this.cEnemy.Size = new System.Drawing.Size(106, 17);
            this.cEnemy.TabIndex = 9;
            this.cEnemy.Text = "Enemies (BETA!)";
            this.cEnemy.UseVisualStyleBackColor = false;
            this.cEnemy.CheckedChanged += new System.EventHandler(this.cEnemy_CheckedChanged);
            // 
            // cMixSongs
            // 
            this.cMixSongs.AutoSize = true;
            this.cMixSongs.BackColor = System.Drawing.Color.Transparent;
            this.cMixSongs.Font = new System.Drawing.Font("Microsoft Sans Serif", 8.25F, System.Drawing.FontStyle.Regular, System.Drawing.GraphicsUnit.Point, ((byte)(0)));
            this.cMixSongs.ForeColor = System.Drawing.Color.Black;
            this.cMixSongs.Location = new System.Drawing.Point(9, 42);
            this.cMixSongs.Name = "cMixSongs";
            this.cMixSongs.Size = new System.Drawing.Size(122, 17);
            this.cMixSongs.TabIndex = 3;
            this.cMixSongs.Text = "Mix songs with items";
            this.cMixSongs.UseVisualStyleBackColor = false;
            this.cMixSongs.CheckedChanged += new System.EventHandler(this.cMixSongs_CheckedChanged);
            // 
            // groupBox2
            // 
            this.groupBox2.Controls.Add(this.cMundaneRewards);
            this.groupBox2.Controls.Add(this.cStrayFairies);
            this.groupBox2.Controls.Add(this.cSpiders);
            this.groupBox2.Controls.Add(this.cCowMilk);
            this.groupBox2.Controls.Add(this.cFairyRewards);
            this.groupBox2.Controls.Add(this.lCustomItemAmount);
            this.groupBox2.Controls.Add(this.tCustomItemList);
            this.groupBox2.Controls.Add(this.bItemListEditor);
            this.groupBox2.Controls.Add(this.cSoS);
            this.groupBox2.Controls.Add(this.cCrazyStartingItems);
            this.groupBox2.Controls.Add(this.cDChests);
            this.groupBox2.Controls.Add(this.cBottled);
            this.groupBox2.Controls.Add(this.cNutChest);
            this.groupBox2.Controls.Add(this.cShop);
            this.groupBox2.Controls.Add(this.cAdditional);
            this.groupBox2.Controls.Add(this.cMoonItems);
            this.groupBox2.Location = new System.Drawing.Point(337, 6);
            this.groupBox2.Name = "groupBox2";
            this.groupBox2.Size = new System.Drawing.Size(322, 200);
            this.groupBox2.TabIndex = 15;
            this.groupBox2.TabStop = false;
            this.groupBox2.Text = "Item Pool Options";
            // 
            // cMundaneRewards
            // 
            this.cMundaneRewards.AutoSize = true;
            this.cMundaneRewards.BackColor = System.Drawing.Color.Transparent;
            this.cMundaneRewards.Font = new System.Drawing.Font("Microsoft Sans Serif", 8.25F, System.Drawing.FontStyle.Regular, System.Drawing.GraphicsUnit.Point, ((byte)(0)));
            this.cMundaneRewards.ForeColor = System.Drawing.Color.Black;
            this.cMundaneRewards.Location = new System.Drawing.Point(9, 164);
            this.cMundaneRewards.Name = "cMundaneRewards";
            this.cMundaneRewards.Size = new System.Drawing.Size(116, 17);
            this.cMundaneRewards.TabIndex = 25;
            this.cMundaneRewards.Text = "Mundane Rewards";
            this.cMundaneRewards.UseVisualStyleBackColor = false;
            this.cMundaneRewards.CheckedChanged += new System.EventHandler(this.cMundaneRewards_CheckedChanged);
            // 
            // cStrayFairies
            // 
            this.cStrayFairies.AutoSize = true;
            this.cStrayFairies.BackColor = System.Drawing.Color.Transparent;
            this.cStrayFairies.Font = new System.Drawing.Font("Microsoft Sans Serif", 8.25F, System.Drawing.FontStyle.Regular, System.Drawing.GraphicsUnit.Point, ((byte)(0)));
            this.cStrayFairies.ForeColor = System.Drawing.Color.Black;
            this.cStrayFairies.Location = new System.Drawing.Point(169, 143);
            this.cStrayFairies.Name = "cStrayFairies";
            this.cStrayFairies.Size = new System.Drawing.Size(83, 17);
            this.cStrayFairies.TabIndex = 24;
            this.cStrayFairies.Text = "Stray Fairies";
            this.cStrayFairies.UseVisualStyleBackColor = false;
            this.cStrayFairies.CheckedChanged += new System.EventHandler(this.cStrayFairies_CheckedChanged);
            // 
            // cSpiders
            // 
            this.cSpiders.AutoSize = true;
            this.cSpiders.BackColor = System.Drawing.Color.Transparent;
            this.cSpiders.Font = new System.Drawing.Font("Microsoft Sans Serif", 8.25F, System.Drawing.FontStyle.Regular, System.Drawing.GraphicsUnit.Point, ((byte)(0)));
            this.cSpiders.ForeColor = System.Drawing.Color.Black;
            this.cSpiders.Location = new System.Drawing.Point(9, 141);
            this.cSpiders.Name = "cSpiders";
            this.cSpiders.Size = new System.Drawing.Size(105, 17);
            this.cSpiders.TabIndex = 23;
            this.cSpiders.Text = "Skulltula Tokens";
            this.cSpiders.UseVisualStyleBackColor = false;
            this.cSpiders.CheckedChanged += new System.EventHandler(this.cSpiders_CheckedChanged);
            // 
            // cCowMilk
            // 
            this.cCowMilk.AutoSize = true;
            this.cCowMilk.BackColor = System.Drawing.Color.Transparent;
            this.cCowMilk.Font = new System.Drawing.Font("Microsoft Sans Serif", 8.25F, System.Drawing.FontStyle.Regular, System.Drawing.GraphicsUnit.Point, ((byte)(0)));
            this.cCowMilk.ForeColor = System.Drawing.Color.Black;
            this.cCowMilk.Location = new System.Drawing.Point(9, 117);
            this.cCowMilk.Name = "cCowMilk";
            this.cCowMilk.Size = new System.Drawing.Size(69, 17);
            this.cCowMilk.TabIndex = 22;
            this.cCowMilk.Text = "Cow Milk";
            this.cCowMilk.UseVisualStyleBackColor = false;
            this.cCowMilk.CheckedChanged += new System.EventHandler(this.cCowMilk_CheckedChanged);
            // 
            // cFairyRewards
            // 
            this.cFairyRewards.AutoSize = true;
            this.cFairyRewards.BackColor = System.Drawing.Color.Transparent;
            this.cFairyRewards.Font = new System.Drawing.Font("Microsoft Sans Serif", 8.25F, System.Drawing.FontStyle.Regular, System.Drawing.GraphicsUnit.Point, ((byte)(0)));
            this.cFairyRewards.ForeColor = System.Drawing.Color.Black;
            this.cFairyRewards.Location = new System.Drawing.Point(169, 48);
            this.cFairyRewards.Name = "cFairyRewards";
            this.cFairyRewards.Size = new System.Drawing.Size(122, 17);
            this.cFairyRewards.TabIndex = 21;
            this.cFairyRewards.Text = "Great Fairy Rewards";
            this.cFairyRewards.UseVisualStyleBackColor = false;
            this.cFairyRewards.CheckedChanged += new System.EventHandler(this.cFairyRewards_CheckedChanged);
            // 
            // lCustomItemAmount
            // 
            this.lCustomItemAmount.AutoSize = true;
            this.lCustomItemAmount.Location = new System.Drawing.Point(9, 124);
            this.lCustomItemAmount.Name = "lCustomItemAmount";
            this.lCustomItemAmount.Size = new System.Drawing.Size(108, 13);
            this.lCustomItemAmount.TabIndex = 20;
            this.lCustomItemAmount.Text = "0/0 items randomized";
            this.lCustomItemAmount.Visible = false;
            // 
            // tCustomItemList
            // 
            this.tCustomItemList.Location = new System.Drawing.Point(10, 100);
            this.tCustomItemList.Name = "tCustomItemList";
            this.tCustomItemList.Size = new System.Drawing.Size(302, 20);
            this.tCustomItemList.TabIndex = 19;
            this.tCustomItemList.Text = "-----------";
            this.tCustomItemList.Visible = false;
            this.tCustomItemList.TextChanged += new System.EventHandler(this.tCustomItemList_TextChanged);
            // 
            // bItemListEditor
            // 
            this.bItemListEditor.Anchor = ((System.Windows.Forms.AnchorStyles)((((System.Windows.Forms.AnchorStyles.Top | System.Windows.Forms.AnchorStyles.Bottom) 
            | System.Windows.Forms.AnchorStyles.Left) 
            | System.Windows.Forms.AnchorStyles.Right)));
            this.bItemListEditor.Location = new System.Drawing.Point(120, 71);
            this.bItemListEditor.Name = "bItemListEditor";
            this.bItemListEditor.Size = new System.Drawing.Size(83, 24);
            this.bItemListEditor.TabIndex = 18;
            this.bItemListEditor.Text = "Item List Editor";
            this.bItemListEditor.UseVisualStyleBackColor = true;
            this.bItemListEditor.Visible = false;
            this.bItemListEditor.Click += new System.EventHandler(this.bItemListEditor_Click);
            // 
            // cSoS
            // 
            this.cSoS.AutoSize = true;
            this.cSoS.BackColor = System.Drawing.Color.Transparent;
            this.cSoS.Font = new System.Drawing.Font("Microsoft Sans Serif", 8.25F, System.Drawing.FontStyle.Regular, System.Drawing.GraphicsUnit.Point, ((byte)(0)));
            this.cSoS.ForeColor = System.Drawing.Color.Black;
            this.cSoS.Location = new System.Drawing.Point(9, 25);
            this.cSoS.Name = "cSoS";
            this.cSoS.Size = new System.Drawing.Size(143, 17);
            this.cSoS.TabIndex = 10;
            this.cSoS.Text = "Exclude Song of Soaring";
            this.cSoS.UseVisualStyleBackColor = false;
            this.cSoS.CheckedChanged += new System.EventHandler(this.cSoS_CheckedChanged);
            // 
            // cCrazyStartingItems
            // 
            this.cCrazyStartingItems.AutoSize = true;
            this.cCrazyStartingItems.BackColor = System.Drawing.Color.Transparent;
            this.cCrazyStartingItems.Font = new System.Drawing.Font("Microsoft Sans Serif", 8.25F, System.Drawing.FontStyle.Regular, System.Drawing.GraphicsUnit.Point, ((byte)(0)));
            this.cCrazyStartingItems.ForeColor = System.Drawing.Color.Black;
            this.cCrazyStartingItems.Location = new System.Drawing.Point(169, 117);
            this.cCrazyStartingItems.Name = "cCrazyStartingItems";
            this.cCrazyStartingItems.Size = new System.Drawing.Size(119, 17);
            this.cCrazyStartingItems.TabIndex = 17;
            this.cCrazyStartingItems.Text = "Crazy Starting Items";
            this.cCrazyStartingItems.UseVisualStyleBackColor = false;
            this.cCrazyStartingItems.CheckedChanged += new System.EventHandler(this.cCrazyStartingItems_CheckedChanged);
            // 
            // cDChests
            // 
            this.cDChests.AutoSize = true;
            this.cDChests.BackColor = System.Drawing.Color.Transparent;
            this.cDChests.Font = new System.Drawing.Font("Microsoft Sans Serif", 8.25F, System.Drawing.FontStyle.Regular, System.Drawing.GraphicsUnit.Point, ((byte)(0)));
            this.cDChests.ForeColor = System.Drawing.Color.Black;
            this.cDChests.Location = new System.Drawing.Point(9, 48);
            this.cDChests.Name = "cDChests";
            this.cDChests.Size = new System.Drawing.Size(97, 17);
            this.cDChests.TabIndex = 4;
            this.cDChests.Text = "Dungeon items";
            this.cDChests.UseVisualStyleBackColor = false;
            this.cDChests.CheckedChanged += new System.EventHandler(this.cDChests_CheckedChanged);
            // 
            // cBottled
            // 
            this.cBottled.AutoSize = true;
            this.cBottled.BackColor = System.Drawing.Color.Transparent;
            this.cBottled.Font = new System.Drawing.Font("Microsoft Sans Serif", 8.25F, System.Drawing.FontStyle.Regular, System.Drawing.GraphicsUnit.Point, ((byte)(0)));
            this.cBottled.ForeColor = System.Drawing.Color.Black;
            this.cBottled.Location = new System.Drawing.Point(9, 94);
            this.cBottled.Name = "cBottled";
            this.cBottled.Size = new System.Drawing.Size(133, 17);
            this.cBottled.TabIndex = 5;
            this.cBottled.Text = "Caught bottle contents";
            this.cBottled.UseVisualStyleBackColor = false;
            this.cBottled.CheckedChanged += new System.EventHandler(this.cBottled_CheckedChanged);
            // 
            // cNutChest
            // 
            this.cNutChest.AutoSize = true;
            this.cNutChest.BackColor = System.Drawing.Color.Transparent;
            this.cNutChest.Font = new System.Drawing.Font("Microsoft Sans Serif", 8.25F, System.Drawing.FontStyle.Regular, System.Drawing.GraphicsUnit.Point, ((byte)(0)));
            this.cNutChest.ForeColor = System.Drawing.Color.Black;
            this.cNutChest.Location = new System.Drawing.Point(169, 94);
            this.cNutChest.Name = "cNutChest";
            this.cNutChest.Size = new System.Drawing.Size(144, 17);
            this.cNutChest.TabIndex = 16;
            this.cNutChest.Text = "Pre-Clocktown Deku Nut";
            this.cNutChest.UseVisualStyleBackColor = false;
            this.cNutChest.CheckedChanged += new System.EventHandler(this.cNutChest_CheckedChanged);
            // 
            // cShop
            // 
            this.cShop.AutoSize = true;
            this.cShop.BackColor = System.Drawing.Color.Transparent;
            this.cShop.Font = new System.Drawing.Font("Microsoft Sans Serif", 8.25F, System.Drawing.FontStyle.Regular, System.Drawing.GraphicsUnit.Point, ((byte)(0)));
            this.cShop.ForeColor = System.Drawing.Color.Black;
            this.cShop.Location = new System.Drawing.Point(9, 71);
            this.cShop.Name = "cShop";
            this.cShop.Size = new System.Drawing.Size(78, 17);
            this.cShop.TabIndex = 6;
            this.cShop.Text = "Shop items";
            this.cShop.UseVisualStyleBackColor = false;
            this.cShop.CheckedChanged += new System.EventHandler(this.cShop_CheckedChanged);
            // 
            // cAdditional
            // 
            this.cAdditional.AutoSize = true;
            this.cAdditional.BackColor = System.Drawing.Color.Transparent;
            this.cAdditional.Font = new System.Drawing.Font("Microsoft Sans Serif", 8.25F, System.Drawing.FontStyle.Regular, System.Drawing.GraphicsUnit.Point, ((byte)(0)));
            this.cAdditional.ForeColor = System.Drawing.Color.Black;
            this.cAdditional.Location = new System.Drawing.Point(169, 71);
            this.cAdditional.Name = "cAdditional";
            this.cAdditional.Size = new System.Drawing.Size(98, 17);
            this.cAdditional.TabIndex = 12;
            this.cAdditional.Text = "Everything else";
            this.cAdditional.UseVisualStyleBackColor = false;
            this.cAdditional.CheckedChanged += new System.EventHandler(this.cAdditional_CheckedChanged);
            // 
            // cMoonItems
            // 
            this.cMoonItems.AutoSize = true;
            this.cMoonItems.BackColor = System.Drawing.Color.Transparent;
            this.cMoonItems.Font = new System.Drawing.Font("Microsoft Sans Serif", 8.25F, System.Drawing.FontStyle.Regular, System.Drawing.GraphicsUnit.Point, ((byte)(0)));
            this.cMoonItems.ForeColor = System.Drawing.Color.Black;
            this.cMoonItems.Location = new System.Drawing.Point(169, 25);
            this.cMoonItems.Name = "cMoonItems";
            this.cMoonItems.Size = new System.Drawing.Size(80, 17);
            this.cMoonItems.TabIndex = 15;
            this.cMoonItems.Text = "Moon items";
            this.cMoonItems.UseVisualStyleBackColor = false;
            this.cMoonItems.CheckedChanged += new System.EventHandler(this.cMoonItems_CheckedChanged);
            // 
            // tabComfort
            // 
            this.tabComfort.Controls.Add(this.gSpeedUps);
            this.tabComfort.Controls.Add(this.gHints);
            this.tabComfort.Controls.Add(this.groupBox8);
            this.tabComfort.Controls.Add(this.groupBox7);
            this.tabComfort.Location = new System.Drawing.Point(4, 22);
            this.tabComfort.Name = "tabComfort";
            this.tabComfort.Padding = new System.Windows.Forms.Padding(3);
            this.tabComfort.Size = new System.Drawing.Size(667, 311);
            this.tabComfort.TabIndex = 1;
            this.tabComfort.Text = "Comfort/Cosmetics";
            this.tabComfort.UseVisualStyleBackColor = true;
            // 
            // gSpeedUps
            // 
            this.gSpeedUps.Controls.Add(this.cSkipBeaver);
            this.gSpeedUps.Controls.Add(this.cFasterLabFish);
            this.gSpeedUps.Controls.Add(this.cGoodDogRaceRNG);
            this.gSpeedUps.Controls.Add(this.cGoodDampeRNG);
            this.gSpeedUps.Location = new System.Drawing.Point(373, 223);
            this.gSpeedUps.Name = "gSpeedUps";
            this.gSpeedUps.Size = new System.Drawing.Size(286, 77);
            this.gSpeedUps.TabIndex = 37;
            this.gSpeedUps.TabStop = false;
            this.gSpeedUps.Text = "Speed Ups";
            // 
            // cSkipBeaver
            // 
            this.cSkipBeaver.AutoSize = true;
            this.cSkipBeaver.Location = new System.Drawing.Point(9, 21);
            this.cSkipBeaver.Name = "cSkipBeaver";
            this.cSkipBeaver.Size = new System.Drawing.Size(127, 17);
            this.cSkipBeaver.TabIndex = 0;
            this.cSkipBeaver.Text = "Skip Younger Beaver";
            this.cSkipBeaver.UseVisualStyleBackColor = true;
            this.cSkipBeaver.CheckedChanged += new System.EventHandler(this.cSkipBeaver_CheckedChanged);
            // 
            // cFasterLabFish
            // 
            this.cFasterLabFish.AutoSize = true;
            this.cFasterLabFish.Location = new System.Drawing.Point(9, 44);
            this.cFasterLabFish.Name = "cFasterLabFish";
            this.cFasterLabFish.Size = new System.Drawing.Size(98, 17);
            this.cFasterLabFish.TabIndex = 2;
            this.cFasterLabFish.Text = "Faster Lab Fish";
            this.cFasterLabFish.UseVisualStyleBackColor = true;
            this.cFasterLabFish.CheckedChanged += new System.EventHandler(this.cFasterLabFish_CheckedChanged);
            // 
            // cGoodDogRaceRNG
            // 
            this.cGoodDogRaceRNG.AutoSize = true;
            this.cGoodDogRaceRNG.Location = new System.Drawing.Point(147, 44);
            this.cGoodDogRaceRNG.Name = "cGoodDogRaceRNG";
            this.cGoodDogRaceRNG.Size = new System.Drawing.Size(131, 17);
            this.cGoodDogRaceRNG.TabIndex = 3;
            this.cGoodDogRaceRNG.Text = "Good Dog Race RNG";
            this.cGoodDogRaceRNG.UseVisualStyleBackColor = true;
            this.cGoodDogRaceRNG.CheckedChanged += new System.EventHandler(this.cGoodDogRaceRNG_CheckedChanged);
            // 
            // cGoodDampeRNG
            // 
            this.cGoodDampeRNG.AutoSize = true;
            this.cGoodDampeRNG.Location = new System.Drawing.Point(147, 20);
            this.cGoodDampeRNG.Name = "cGoodDampeRNG";
            this.cGoodDampeRNG.Size = new System.Drawing.Size(116, 17);
            this.cGoodDampeRNG.TabIndex = 1;
            this.cGoodDampeRNG.Text = "Good Dampe RNG";
            this.cGoodDampeRNG.UseVisualStyleBackColor = true;
            this.cGoodDampeRNG.CheckedChanged += new System.EventHandler(this.cGoodDampeRNG_CheckedChanged);
            // 
            // gHints
            // 
            this.gHints.Controls.Add(this.lGossip);
            this.gHints.Controls.Add(this.cGossipHints);
            this.gHints.Controls.Add(this.cFreeHints);
            this.gHints.Controls.Add(this.cClearHints);
            this.gHints.Location = new System.Drawing.Point(6, 223);
            this.gHints.Name = "gHints";
            this.gHints.Size = new System.Drawing.Size(361, 77);
            this.gHints.TabIndex = 36;
            this.gHints.TabStop = false;
            this.gHints.Text = "Gossip Stone Hints";
            // 
            // lGossip
            // 
            this.lGossip.AutoSize = true;
            this.lGossip.BackColor = System.Drawing.Color.Transparent;
            this.lGossip.Font = new System.Drawing.Font("Microsoft Sans Serif", 8.25F, System.Drawing.FontStyle.Regular, System.Drawing.GraphicsUnit.Point, ((byte)(0)));
            this.lGossip.ForeColor = System.Drawing.Color.Black;
            this.lGossip.Location = new System.Drawing.Point(10, 21);
            this.lGossip.Name = "lGossip";
            this.lGossip.Size = new System.Drawing.Size(82, 13);
            this.lGossip.TabIndex = 20;
            this.lGossip.Text = "Hint distribution:";
            // 
            // cGossipHints
            // 
            this.cGossipHints.DropDownStyle = System.Windows.Forms.ComboBoxStyle.DropDownList;
            this.cGossipHints.FormattingEnabled = true;
            this.cGossipHints.Items.AddRange(new object[] {
            "Default",
            "Random",
            "Relevant",
            "Competitive"});
            this.cGossipHints.Location = new System.Drawing.Point(98, 18);
            this.cGossipHints.Name = "cGossipHints";
            this.cGossipHints.Size = new System.Drawing.Size(250, 21);
            this.cGossipHints.TabIndex = 19;
            this.cGossipHints.SelectedIndexChanged += new System.EventHandler(this.cGossipHints_SelectedIndexChanged);
            // 
            // cFreeHints
            // 
            this.cFreeHints.AutoSize = true;
            this.cFreeHints.BackColor = System.Drawing.Color.Transparent;
            this.cFreeHints.Font = new System.Drawing.Font("Microsoft Sans Serif", 8.25F, System.Drawing.FontStyle.Regular, System.Drawing.GraphicsUnit.Point, ((byte)(0)));
            this.cFreeHints.ForeColor = System.Drawing.Color.Black;
            this.cFreeHints.Location = new System.Drawing.Point(98, 50);
            this.cFreeHints.Name = "cFreeHints";
            this.cFreeHints.Size = new System.Drawing.Size(72, 17);
            this.cFreeHints.TabIndex = 15;
            this.cFreeHints.Text = "Free hints";
            this.cFreeHints.UseVisualStyleBackColor = false;
            this.cFreeHints.CheckedChanged += new System.EventHandler(this.cFreeHints_CheckedChanged);
            // 
            // cClearHints
            // 
            this.cClearHints.AutoSize = true;
            this.cClearHints.BackColor = System.Drawing.Color.Transparent;
            this.cClearHints.Font = new System.Drawing.Font("Microsoft Sans Serif", 8.25F, System.Drawing.FontStyle.Regular, System.Drawing.GraphicsUnit.Point, ((byte)(0)));
            this.cClearHints.ForeColor = System.Drawing.Color.Black;
            this.cClearHints.Location = new System.Drawing.Point(217, 50);
            this.cClearHints.Name = "cClearHints";
            this.cClearHints.Size = new System.Drawing.Size(75, 17);
            this.cClearHints.TabIndex = 16;
            this.cClearHints.Text = "Clear hints";
            this.cClearHints.UseVisualStyleBackColor = false;
            this.cClearHints.CheckedChanged += new System.EventHandler(this.cClearHints_CheckedChanged);
            // 
            // groupBox8
            // 
            this.groupBox8.Controls.Add(this.lLink);
            this.groupBox8.Controls.Add(this.lTatl);
            this.groupBox8.Controls.Add(this.cHUDGroupBox);
            this.groupBox8.Controls.Add(this.lMusic);
            this.groupBox8.Controls.Add(this.bTunic);
            this.groupBox8.Controls.Add(this.cLink);
            this.groupBox8.Controls.Add(this.cTatl);
            this.groupBox8.Controls.Add(this.cMusic);
            this.groupBox8.Controls.Add(this.lTunic);
            this.groupBox8.Location = new System.Drawing.Point(6, 6);
            this.groupBox8.Name = "groupBox8";
            this.groupBox8.Size = new System.Drawing.Size(361, 211);
            this.groupBox8.TabIndex = 35;
            this.groupBox8.TabStop = false;
            this.groupBox8.Text = "Cosmetic Customization";
            // 
            // lLink
            // 
            this.lLink.AutoSize = true;
            this.lLink.BackColor = System.Drawing.Color.Transparent;
            this.lLink.Font = new System.Drawing.Font("Microsoft Sans Serif", 8.25F, System.Drawing.FontStyle.Regular, System.Drawing.GraphicsUnit.Point, ((byte)(0)));
            this.lLink.ForeColor = System.Drawing.Color.Black;
            this.lLink.Location = new System.Drawing.Point(31, 104);
            this.lLink.Name = "lLink";
            this.lLink.Size = new System.Drawing.Size(70, 13);
            this.lLink.TabIndex = 9;
            this.lLink.Text = "Player model:";
            // 
            // lTatl
            // 
            this.lTatl.AutoSize = true;
            this.lTatl.BackColor = System.Drawing.Color.Transparent;
            this.lTatl.Font = new System.Drawing.Font("Microsoft Sans Serif", 8.25F, System.Drawing.FontStyle.Regular, System.Drawing.GraphicsUnit.Point, ((byte)(0)));
            this.lTatl.ForeColor = System.Drawing.Color.Black;
            this.lTatl.Location = new System.Drawing.Point(7, 50);
            this.lTatl.Name = "lTatl";
            this.lTatl.Size = new System.Drawing.Size(94, 13);
            this.lTatl.TabIndex = 11;
            this.lTatl.Text = "Tatl color scheme:";
            // 
            // cHUDGroupBox
            // 
            this.cHUDGroupBox.Controls.Add(this.cHUDTableLayoutPanel);
            this.cHUDGroupBox.Location = new System.Drawing.Point(10, 128);
            this.cHUDGroupBox.Name = "cHUDGroupBox";
            this.cHUDGroupBox.Size = new System.Drawing.Size(341, 76);
            this.cHUDGroupBox.TabIndex = 32;
            this.cHUDGroupBox.TabStop = false;
            this.cHUDGroupBox.Text = "HUD";
            // 
            // cHUDTableLayoutPanel
            // 
            this.cHUDTableLayoutPanel.ColumnCount = 3;
            this.cHUDTableLayoutPanel.ColumnStyles.Add(new System.Windows.Forms.ColumnStyle(System.Windows.Forms.SizeType.Absolute, 50F));
            this.cHUDTableLayoutPanel.ColumnStyles.Add(new System.Windows.Forms.ColumnStyle(System.Windows.Forms.SizeType.Percent, 100F));
            this.cHUDTableLayoutPanel.ColumnStyles.Add(new System.Windows.Forms.ColumnStyle(System.Windows.Forms.SizeType.Absolute, 78F));
            this.cHUDTableLayoutPanel.Controls.Add(this.cHUDHeartsComboBox, 1, 0);
            this.cHUDTableLayoutPanel.Controls.Add(this.cHeartsLabel, 0, 0);
            this.cHUDTableLayoutPanel.Controls.Add(this.cMagicLabel, 0, 1);
            this.cHUDTableLayoutPanel.Controls.Add(this.cHUDMagicComboBox, 1, 1);
            this.cHUDTableLayoutPanel.Controls.Add(this.btn_hud, 2, 0);
            this.cHUDTableLayoutPanel.Dock = System.Windows.Forms.DockStyle.Fill;
            this.cHUDTableLayoutPanel.Location = new System.Drawing.Point(3, 16);
            this.cHUDTableLayoutPanel.Name = "cHUDTableLayoutPanel";
            this.cHUDTableLayoutPanel.RowCount = 2;
            this.cHUDTableLayoutPanel.RowStyles.Add(new System.Windows.Forms.RowStyle(System.Windows.Forms.SizeType.Percent, 50F));
            this.cHUDTableLayoutPanel.RowStyles.Add(new System.Windows.Forms.RowStyle(System.Windows.Forms.SizeType.Percent, 50F));
            this.cHUDTableLayoutPanel.Size = new System.Drawing.Size(335, 57);
            this.cHUDTableLayoutPanel.TabIndex = 0;
            // 
            // cHUDHeartsComboBox
            // 
            this.cHUDHeartsComboBox.Dock = System.Windows.Forms.DockStyle.Fill;
            this.cHUDHeartsComboBox.DropDownStyle = System.Windows.Forms.ComboBoxStyle.DropDownList;
            this.cHUDHeartsComboBox.FormattingEnabled = true;
            this.cHUDHeartsComboBox.Location = new System.Drawing.Point(53, 3);
            this.cHUDHeartsComboBox.Name = "cHUDHeartsComboBox";
            this.cHUDHeartsComboBox.Size = new System.Drawing.Size(201, 21);
            this.cHUDHeartsComboBox.TabIndex = 32;
            this.cHUDHeartsComboBox.SelectedIndexChanged += new System.EventHandler(this.cHUDHeartsComboBox_SelectedIndexChanged);
            // 
            // cHeartsLabel
            // 
            this.cHeartsLabel.Anchor = System.Windows.Forms.AnchorStyles.Left;
            this.cHeartsLabel.AutoSize = true;
            this.cHeartsLabel.Location = new System.Drawing.Point(3, 7);
            this.cHeartsLabel.Name = "cHeartsLabel";
            this.cHeartsLabel.Size = new System.Drawing.Size(41, 13);
            this.cHeartsLabel.TabIndex = 33;
            this.cHeartsLabel.Text = "Hearts:";
            // 
            // cMagicLabel
            // 
            this.cMagicLabel.Anchor = System.Windows.Forms.AnchorStyles.Left;
            this.cMagicLabel.AutoSize = true;
            this.cMagicLabel.Location = new System.Drawing.Point(3, 36);
            this.cMagicLabel.Name = "cMagicLabel";
            this.cMagicLabel.Size = new System.Drawing.Size(39, 13);
            this.cMagicLabel.TabIndex = 34;
            this.cMagicLabel.Text = "Magic:";
            // 
            // cHUDMagicComboBox
            // 
            this.cHUDMagicComboBox.Dock = System.Windows.Forms.DockStyle.Fill;
            this.cHUDMagicComboBox.DropDownStyle = System.Windows.Forms.ComboBoxStyle.DropDownList;
            this.cHUDMagicComboBox.FormattingEnabled = true;
            this.cHUDMagicComboBox.Location = new System.Drawing.Point(53, 31);
            this.cHUDMagicComboBox.Name = "cHUDMagicComboBox";
            this.cHUDMagicComboBox.Size = new System.Drawing.Size(201, 21);
            this.cHUDMagicComboBox.TabIndex = 35;
            this.cHUDMagicComboBox.SelectedIndexChanged += new System.EventHandler(this.cHUDMagicComboBox_SelectedIndexChanged);
            // 
            // btn_hud
            // 
            this.btn_hud.Anchor = System.Windows.Forms.AnchorStyles.None;
            this.btn_hud.AutoSize = true;
            this.btn_hud.Location = new System.Drawing.Point(263, 10);
            this.btn_hud.Name = "btn_hud";
            this.cHUDTableLayoutPanel.SetRowSpan(this.btn_hud, 2);
            this.btn_hud.Size = new System.Drawing.Size(65, 37);
            this.btn_hud.TabIndex = 31;
            this.btn_hud.Text = "Customize";
            this.btn_hud.UseVisualStyleBackColor = true;
            this.btn_hud.Click += new System.EventHandler(this.btn_hud_Click);
            // 
            // lMusic
            // 
            this.lMusic.AutoSize = true;
            this.lMusic.BackColor = System.Drawing.Color.Transparent;
            this.lMusic.Font = new System.Drawing.Font("Microsoft Sans Serif", 8.25F, System.Drawing.FontStyle.Regular, System.Drawing.GraphicsUnit.Point, ((byte)(0)));
            this.lMusic.ForeColor = System.Drawing.Color.Black;
            this.lMusic.Location = new System.Drawing.Point(63, 77);
            this.lMusic.Name = "lMusic";
            this.lMusic.Size = new System.Drawing.Size(38, 13);
            this.lMusic.TabIndex = 26;
            this.lMusic.Text = "Music:";
            // 
            // bTunic
            // 
            this.bTunic.BackColor = System.Drawing.Color.White;
            this.bTunic.FlatStyle = System.Windows.Forms.FlatStyle.Flat;
            this.bTunic.Location = new System.Drawing.Point(107, 18);
            this.bTunic.Name = "bTunic";
            this.bTunic.Size = new System.Drawing.Size(244, 23);
            this.bTunic.TabIndex = 8;
            this.bTunic.UseVisualStyleBackColor = false;
            this.bTunic.Click += new System.EventHandler(this.bTunic_Click);
            // 
            // cLink
            // 
            this.cLink.DropDownStyle = System.Windows.Forms.ComboBoxStyle.DropDownList;
            this.cLink.FormattingEnabled = true;
            this.cLink.Items.AddRange(new object[] {
            "Link (MM)",
            "Link (OoT)",
            "Adult Link (Risky!)",
            "Kafei"});
            this.cLink.Location = new System.Drawing.Point(107, 101);
            this.cLink.Name = "cLink";
            this.cLink.Size = new System.Drawing.Size(244, 21);
            this.cLink.TabIndex = 10;
            this.cLink.SelectedIndexChanged += new System.EventHandler(this.cLink_SelectedIndexChanged);
            // 
            // cTatl
            // 
            this.cTatl.DropDownStyle = System.Windows.Forms.ComboBoxStyle.DropDownList;
            this.cTatl.FormattingEnabled = true;
            this.cTatl.Items.AddRange(new object[] {
            "Default",
            "Dark",
            "Hot",
            "Cool",
            "Random",
            "Rainbow (cycle)"});
            this.cTatl.Location = new System.Drawing.Point(107, 47);
            this.cTatl.Name = "cTatl";
            this.cTatl.Size = new System.Drawing.Size(244, 21);
            this.cTatl.TabIndex = 12;
            this.cTatl.SelectedIndexChanged += new System.EventHandler(this.cTatl_SelectedIndexChanged);
            // 
            // cMusic
            // 
            this.cMusic.DropDownStyle = System.Windows.Forms.ComboBoxStyle.DropDownList;
            this.cMusic.FormattingEnabled = true;
            this.cMusic.Items.AddRange(new object[] {
            "Default",
            "Random",
            "None"});
            this.cMusic.Location = new System.Drawing.Point(107, 74);
            this.cMusic.Name = "cMusic";
            this.cMusic.Size = new System.Drawing.Size(244, 21);
            this.cMusic.TabIndex = 25;
            this.cMusic.SelectedIndexChanged += new System.EventHandler(this.cMusic_SelectedIndexChanged);
            // 
            // lTunic
            // 
            this.lTunic.AutoSize = true;
            this.lTunic.BackColor = System.Drawing.Color.Transparent;
            this.lTunic.Font = new System.Drawing.Font("Microsoft Sans Serif", 8.25F, System.Drawing.FontStyle.Regular, System.Drawing.GraphicsUnit.Point, ((byte)(0)));
            this.lTunic.ForeColor = System.Drawing.Color.Black;
            this.lTunic.Location = new System.Drawing.Point(38, 23);
            this.lTunic.Name = "lTunic";
            this.lTunic.Size = new System.Drawing.Size(63, 13);
            this.lTunic.TabIndex = 7;
            this.lTunic.Text = "Tunic color:";
            // 
            // groupBox7
            // 
            this.groupBox7.Controls.Add(this.cArrowCycling);
            this.groupBox7.Controls.Add(this.cFreestanding);
            this.groupBox7.Controls.Add(this.cFastPush);
            this.groupBox7.Controls.Add(this.cQText);
            this.groupBox7.Controls.Add(this.cShopAppearance);
            this.groupBox7.Controls.Add(this.cSFX);
            this.groupBox7.Controls.Add(this.cEponaSword);
            this.groupBox7.Controls.Add(this.cTargettingStyle);
            this.groupBox7.Controls.Add(this.cUpdateChests);
            this.groupBox7.Controls.Add(this.cDisableCritWiggle);
            this.groupBox7.Controls.Add(this.cQuestItemStorage);
            this.groupBox7.Controls.Add(this.cCutsc);
            this.groupBox7.Controls.Add(this.cNoDowngrades);
            this.groupBox7.Location = new System.Drawing.Point(373, 6);
            this.groupBox7.Name = "groupBox7";
            this.groupBox7.Size = new System.Drawing.Size(286, 211);
            this.groupBox7.TabIndex = 34;
            this.groupBox7.TabStop = false;
            this.groupBox7.Text = "Comfort Options";
            // 
            // cFreestanding
            // 
            this.cFreestanding.AutoSize = true;
            this.cFreestanding.Location = new System.Drawing.Point(147, 68);
            this.cFreestanding.Name = "cFreestanding";
            this.cFreestanding.Size = new System.Drawing.Size(125, 17);
            this.cFreestanding.TabIndex = 34;
            this.cFreestanding.Text = "Update world models";
            this.cFreestanding.UseVisualStyleBackColor = true;
            this.cFreestanding.CheckedChanged += new System.EventHandler(this.cFreestanding_CheckedChanged);
            // 
            // cFastPush
            // 
            this.cFastPush.AutoSize = true;
            this.cFastPush.Location = new System.Drawing.Point(9, 137);
            this.cFastPush.Name = "cFastPush";
            this.cFastPush.Size = new System.Drawing.Size(125, 17);
            this.cFastPush.TabIndex = 31;
            this.cFastPush.Text = "Increase push speed";
            this.cFastPush.UseVisualStyleBackColor = true;
            this.cFastPush.CheckedChanged += new System.EventHandler(this.cFastPush_CheckedChanged);
            // 
            // cQText
            // 
            this.cQText.AutoSize = true;
            this.cQText.BackColor = System.Drawing.Color.Transparent;
            this.cQText.Font = new System.Drawing.Font("Microsoft Sans Serif", 8.25F, System.Drawing.FontStyle.Regular, System.Drawing.GraphicsUnit.Point, ((byte)(0)));
            this.cQText.ForeColor = System.Drawing.Color.Black;
            this.cQText.Location = new System.Drawing.Point(9, 114);
            this.cQText.Name = "cQText";
            this.cQText.Size = new System.Drawing.Size(74, 17);
            this.cQText.TabIndex = 6;
            this.cQText.Text = "Quick text";
            this.cQText.UseVisualStyleBackColor = false;
            this.cQText.CheckedChanged += new System.EventHandler(this.cQText_CheckedChanged);
            // 
            // cShopAppearance
            // 
            this.cShopAppearance.AutoSize = true;
            this.cShopAppearance.BackColor = System.Drawing.Color.Transparent;
            this.cShopAppearance.Font = new System.Drawing.Font("Microsoft Sans Serif", 8.25F, System.Drawing.FontStyle.Regular, System.Drawing.GraphicsUnit.Point, ((byte)(0)));
            this.cShopAppearance.ForeColor = System.Drawing.Color.Black;
            this.cShopAppearance.Location = new System.Drawing.Point(147, 22);
            this.cShopAppearance.Name = "cShopAppearance";
            this.cShopAppearance.Size = new System.Drawing.Size(92, 17);
            this.cShopAppearance.TabIndex = 21;
            this.cShopAppearance.Text = "Update shops";
            this.cShopAppearance.UseVisualStyleBackColor = false;
            this.cShopAppearance.CheckedChanged += new System.EventHandler(this.cShopAppearance_CheckedChanged);
            // 
            // cSFX
            // 
            this.cSFX.AutoSize = true;
            this.cSFX.BackColor = System.Drawing.Color.Transparent;
            this.cSFX.Font = new System.Drawing.Font("Microsoft Sans Serif", 8.25F, System.Drawing.FontStyle.Regular, System.Drawing.GraphicsUnit.Point, ((byte)(0)));
            this.cSFX.ForeColor = System.Drawing.Color.Black;
            this.cSFX.Location = new System.Drawing.Point(9, 45);
            this.cSFX.Name = "cSFX";
            this.cSFX.Size = new System.Drawing.Size(102, 17);
            this.cSFX.TabIndex = 24;
            this.cSFX.Text = "Randomize SFX";
            this.cSFX.UseVisualStyleBackColor = false;
            this.cSFX.CheckedChanged += new System.EventHandler(this.cSFX_CheckedChanged);
            // 
            // cEponaSword
            // 
            this.cEponaSword.AutoSize = true;
            this.cEponaSword.BackColor = System.Drawing.Color.Transparent;
            this.cEponaSword.Font = new System.Drawing.Font("Microsoft Sans Serif", 8.25F, System.Drawing.FontStyle.Regular, System.Drawing.GraphicsUnit.Point, ((byte)(0)));
            this.cEponaSword.ForeColor = System.Drawing.Color.Black;
            this.cEponaSword.Location = new System.Drawing.Point(147, 114);
            this.cEponaSword.Name = "cEponaSword";
            this.cEponaSword.Size = new System.Drawing.Size(104, 17);
            this.cEponaSword.TabIndex = 22;
            this.cEponaSword.Text = "Fix Epona sword";
            this.cEponaSword.UseVisualStyleBackColor = false;
            this.cEponaSword.CheckedChanged += new System.EventHandler(this.cEponaSword_CheckedChanged);
            // 
            // cTargettingStyle
            // 
            this.cTargettingStyle.AutoSize = true;
            this.cTargettingStyle.BackColor = System.Drawing.Color.Transparent;
            this.cTargettingStyle.Location = new System.Drawing.Point(9, 22);
            this.cTargettingStyle.Name = "cTargettingStyle";
            this.cTargettingStyle.Size = new System.Drawing.Size(129, 17);
            this.cTargettingStyle.TabIndex = 33;
            this.cTargettingStyle.Text = "Default Hold Z-Target";
            this.cTargettingStyle.UseVisualStyleBackColor = false;
            this.cTargettingStyle.CheckedChanged += new System.EventHandler(this.cTargettingStyle_CheckedChanged);
            // 
            // cUpdateChests
            // 
            this.cUpdateChests.AutoSize = true;
            this.cUpdateChests.BackColor = System.Drawing.Color.Transparent;
            this.cUpdateChests.Font = new System.Drawing.Font("Microsoft Sans Serif", 8.25F, System.Drawing.FontStyle.Regular, System.Drawing.GraphicsUnit.Point, ((byte)(0)));
            this.cUpdateChests.ForeColor = System.Drawing.Color.Black;
            this.cUpdateChests.Location = new System.Drawing.Point(147, 45);
            this.cUpdateChests.Name = "cUpdateChests";
            this.cUpdateChests.Size = new System.Drawing.Size(95, 17);
            this.cUpdateChests.TabIndex = 23;
            this.cUpdateChests.Text = "Update chests";
            this.cUpdateChests.UseVisualStyleBackColor = false;
            this.cUpdateChests.CheckedChanged += new System.EventHandler(this.cUpdateChests_CheckedChanged);
            // 
            // cDisableCritWiggle
            // 
            this.cDisableCritWiggle.AutoSize = true;
            this.cDisableCritWiggle.BackColor = System.Drawing.Color.Transparent;
            this.cDisableCritWiggle.Location = new System.Drawing.Point(9, 68);
            this.cDisableCritWiggle.Name = "cDisableCritWiggle";
            this.cDisableCritWiggle.Size = new System.Drawing.Size(111, 17);
            this.cDisableCritWiggle.TabIndex = 29;
            this.cDisableCritWiggle.Text = "Disable crit wiggle";
            this.cDisableCritWiggle.UseVisualStyleBackColor = false;
            this.cDisableCritWiggle.CheckedChanged += new System.EventHandler(this.cDisableCritWiggle_CheckedChanged);
            // 
            // cQuestItemStorage
            // 
            this.cQuestItemStorage.AutoSize = true;
            this.cQuestItemStorage.BackColor = System.Drawing.Color.Transparent;
            this.cQuestItemStorage.Location = new System.Drawing.Point(147, 137);
            this.cQuestItemStorage.Name = "cQuestItemStorage";
            this.cQuestItemStorage.Size = new System.Drawing.Size(140, 17);
            this.cQuestItemStorage.TabIndex = 30;
            this.cQuestItemStorage.Text = "Quest item extra storage";
            this.cQuestItemStorage.UseVisualStyleBackColor = false;
            this.cQuestItemStorage.CheckedChanged += new System.EventHandler(this.cQuestItemStorage_CheckedChanged);
            // 
            // cCutsc
            // 
            this.cCutsc.AutoSize = true;
            this.cCutsc.BackColor = System.Drawing.Color.Transparent;
            this.cCutsc.Font = new System.Drawing.Font("Microsoft Sans Serif", 8.25F, System.Drawing.FontStyle.Regular, System.Drawing.GraphicsUnit.Point, ((byte)(0)));
            this.cCutsc.ForeColor = System.Drawing.Color.Black;
            this.cCutsc.Location = new System.Drawing.Point(9, 91);
            this.cCutsc.Name = "cCutsc";
            this.cCutsc.Size = new System.Drawing.Size(115, 17);
            this.cCutsc.TabIndex = 5;
            this.cCutsc.Text = "Shorten cutscenes";
            this.cCutsc.UseVisualStyleBackColor = false;
            this.cCutsc.CheckedChanged += new System.EventHandler(this.cCutsc_CheckedChanged);
            // 
            // cNoDowngrades
            // 
            this.cNoDowngrades.AutoSize = true;
            this.cNoDowngrades.BackColor = System.Drawing.Color.Transparent;
            this.cNoDowngrades.Font = new System.Drawing.Font("Microsoft Sans Serif", 8.25F, System.Drawing.FontStyle.Regular, System.Drawing.GraphicsUnit.Point, ((byte)(0)));
            this.cNoDowngrades.ForeColor = System.Drawing.Color.Black;
            this.cNoDowngrades.Location = new System.Drawing.Point(147, 91);
            this.cNoDowngrades.Name = "cNoDowngrades";
            this.cNoDowngrades.Size = new System.Drawing.Size(101, 17);
            this.cNoDowngrades.TabIndex = 18;
            this.cNoDowngrades.Text = "No downgrades";
            this.cNoDowngrades.UseVisualStyleBackColor = false;
            this.cNoDowngrades.CheckedChanged += new System.EventHandler(this.cNoDowngrades_CheckedChanged);
            // 
            // tabGimmicks
            // 
            this.tabGimmicks.Controls.Add(this.cFDAnywhere);
            this.tabGimmicks.Controls.Add(this.cUnderwaterOcarina);
            this.tabGimmicks.Controls.Add(this.cGravity);
            this.tabGimmicks.Controls.Add(this.cDType);
            this.tabGimmicks.Controls.Add(this.cSunsSong);
            this.tabGimmicks.Controls.Add(this.cFloors);
            this.tabGimmicks.Controls.Add(this.cDMult);
            this.tabGimmicks.Controls.Add(this.cBlastCooldown);
            this.tabGimmicks.Controls.Add(this.lDMult);
            this.tabGimmicks.Controls.Add(this.lDType);
            this.tabGimmicks.Controls.Add(this.lBlastMask);
            this.tabGimmicks.Controls.Add(this.lGravity);
            this.tabGimmicks.Controls.Add(this.lFloors);
            this.tabGimmicks.Controls.Add(this.cHideClock);
            this.tabGimmicks.Controls.Add(this.label4);
            this.tabGimmicks.Controls.Add(this.cClockSpeed);
            this.tabGimmicks.Controls.Add(this.label6);
            this.tabGimmicks.Location = new System.Drawing.Point(4, 22);
            this.tabGimmicks.Name = "tabGimmicks";
            this.tabGimmicks.Padding = new System.Windows.Forms.Padding(3);
            this.tabGimmicks.Size = new System.Drawing.Size(667, 311);
            this.tabGimmicks.TabIndex = 3;
            this.tabGimmicks.Text = "Gimmicks";
            this.tabGimmicks.UseVisualStyleBackColor = true;
            // 
            // cUnderwaterOcarina
            // 
            this.cUnderwaterOcarina.AutoSize = true;
            this.cUnderwaterOcarina.BackColor = System.Drawing.Color.Transparent;
            this.cUnderwaterOcarina.Location = new System.Drawing.Point(393, 115);
            this.cUnderwaterOcarina.Name = "cUnderwaterOcarina";
            this.cUnderwaterOcarina.Size = new System.Drawing.Size(121, 17);
            this.cUnderwaterOcarina.TabIndex = 22;
            this.cUnderwaterOcarina.Text = "Underwater Ocarina";
            this.cUnderwaterOcarina.UseVisualStyleBackColor = false;
            this.cUnderwaterOcarina.CheckedChanged += new System.EventHandler(this.cUnderwaterOcarina_CheckedChanged);
            // 
            // cGravity
            // 
            this.cGravity.DropDownStyle = System.Windows.Forms.ComboBoxStyle.DropDownList;
            this.cGravity.FormattingEnabled = true;
            this.cGravity.Items.AddRange(new object[] {
            "Default",
            "High speed (many softlocks)",
            "Super low gravity",
            "Low gravity",
            "High gravity"});
            this.cGravity.Location = new System.Drawing.Point(218, 144);
            this.cGravity.Name = "cGravity";
            this.cGravity.Size = new System.Drawing.Size(158, 21);
            this.cGravity.TabIndex = 0;
            this.cGravity.SelectedIndexChanged += new System.EventHandler(this.cGravity_SelectedIndexChanged);
            // 
            // cDType
            // 
            this.cDType.DropDownStyle = System.Windows.Forms.ComboBoxStyle.DropDownList;
            this.cDType.FormattingEnabled = true;
            this.cDType.Items.AddRange(new object[] {
            "Default",
            "Fire",
            "Ice",
            "Shock",
            "Knockdown",
            "Random"});
            this.cDType.Location = new System.Drawing.Point(218, 117);
            this.cDType.Name = "cDType";
            this.cDType.Size = new System.Drawing.Size(158, 21);
            this.cDType.TabIndex = 0;
            this.cDType.SelectedIndexChanged += new System.EventHandler(this.cDType_SelectedIndexChanged);
            // 
            // cSunsSong
            // 
            this.cSunsSong.AutoSize = true;
            this.cSunsSong.BackColor = System.Drawing.Color.Transparent;
            this.cSunsSong.Font = new System.Drawing.Font("Microsoft Sans Serif", 8.25F, System.Drawing.FontStyle.Regular, System.Drawing.GraphicsUnit.Point, ((byte)(0)));
            this.cSunsSong.ForeColor = System.Drawing.Color.Black;
            this.cSunsSong.Location = new System.Drawing.Point(393, 138);
            this.cSunsSong.Name = "cSunsSong";
            this.cSunsSong.Size = new System.Drawing.Size(116, 17);
            this.cSunsSong.TabIndex = 21;
            this.cSunsSong.Text = "Enable Sun\'s Song";
            this.cSunsSong.UseVisualStyleBackColor = false;
            this.cSunsSong.CheckedChanged += new System.EventHandler(this.cSunsSong_CheckedChanged);
            // 
            // cFloors
            // 
            this.cFloors.DropDownStyle = System.Windows.Forms.ComboBoxStyle.DropDownList;
            this.cFloors.FormattingEnabled = true;
            this.cFloors.Items.AddRange(new object[] {
            "Default",
            "Sand",
            "Ice",
            "Snow",
            "Random"});
            this.cFloors.Location = new System.Drawing.Point(218, 172);
            this.cFloors.Name = "cFloors";
            this.cFloors.Size = new System.Drawing.Size(158, 21);
            this.cFloors.TabIndex = 0;
            this.cFloors.SelectedIndexChanged += new System.EventHandler(this.cFloors_SelectedIndexChanged);
            // 
            // cDMult
            // 
            this.cDMult.DropDownStyle = System.Windows.Forms.ComboBoxStyle.DropDownList;
            this.cDMult.FormattingEnabled = true;
            this.cDMult.Items.AddRange(new object[] {
            "Default",
            "2x",
            "4x",
            "1-hit KO",
            "Doom"});
            this.cDMult.Location = new System.Drawing.Point(218, 90);
            this.cDMult.Name = "cDMult";
            this.cDMult.Size = new System.Drawing.Size(158, 21);
            this.cDMult.TabIndex = 0;
            this.cDMult.SelectedIndexChanged += new System.EventHandler(this.cDMult_SelectedIndexChanged);
            // 
            // cBlastCooldown
            // 
            this.cBlastCooldown.DropDownStyle = System.Windows.Forms.ComboBoxStyle.DropDownList;
            this.cBlastCooldown.FormattingEnabled = true;
            this.cBlastCooldown.Items.AddRange(new object[] {
            "Default",
            "Instant",
            "Very short",
            "Short",
            "Long",
            "Very Long"});
            this.cBlastCooldown.Location = new System.Drawing.Point(218, 226);
            this.cBlastCooldown.Name = "cBlastCooldown";
            this.cBlastCooldown.Size = new System.Drawing.Size(158, 21);
            this.cBlastCooldown.TabIndex = 20;
            this.cBlastCooldown.SelectedIndexChanged += new System.EventHandler(this.cBlastCooldown_SelectedIndexChanged);
            // 
            // lDMult
            // 
            this.lDMult.AutoSize = true;
            this.lDMult.Location = new System.Drawing.Point(133, 93);
            this.lDMult.Name = "lDMult";
            this.lDMult.Size = new System.Drawing.Size(79, 13);
            this.lDMult.TabIndex = 1;
            this.lDMult.Text = "Damage mode:";
            // 
            // lDType
            // 
            this.lDType.AutoSize = true;
            this.lDType.Location = new System.Drawing.Point(127, 120);
            this.lDType.Name = "lDType";
            this.lDType.Size = new System.Drawing.Size(85, 13);
            this.lDType.TabIndex = 1;
            this.lDType.Text = "Damage effects:";
            // 
            // lBlastMask
            // 
            this.lBlastMask.AutoSize = true;
            this.lBlastMask.Location = new System.Drawing.Point(100, 228);
            this.lBlastMask.Name = "lBlastMask";
            this.lBlastMask.Size = new System.Drawing.Size(112, 13);
            this.lBlastMask.TabIndex = 19;
            this.lBlastMask.Text = "Blast Mask Cooldown:";
            // 
            // lGravity
            // 
            this.lGravity.AutoSize = true;
            this.lGravity.Location = new System.Drawing.Point(152, 147);
            this.lGravity.Name = "lGravity";
            this.lGravity.Size = new System.Drawing.Size(60, 13);
            this.lGravity.TabIndex = 1;
            this.lGravity.Text = "Movement:";
            // 
            // lFloors
            // 
            this.lFloors.AutoSize = true;
            this.lFloors.Location = new System.Drawing.Point(151, 175);
            this.lFloors.Name = "lFloors";
            this.lFloors.Size = new System.Drawing.Size(61, 13);
            this.lFloors.TabIndex = 1;
            this.lFloors.Text = "Floor types:";
            // 
            // cHideClock
            // 
            this.cHideClock.AutoSize = true;
            this.cHideClock.BackColor = System.Drawing.Color.Transparent;
            this.cHideClock.Font = new System.Drawing.Font("Microsoft Sans Serif", 8.25F, System.Drawing.FontStyle.Regular, System.Drawing.GraphicsUnit.Point, ((byte)(0)));
            this.cHideClock.ForeColor = System.Drawing.Color.Black;
            this.cHideClock.Location = new System.Drawing.Point(393, 92);
            this.cHideClock.Name = "cHideClock";
            this.cHideClock.Size = new System.Drawing.Size(92, 17);
            this.cHideClock.TabIndex = 17;
            this.cHideClock.Text = "Hide Clock UI";
            this.cHideClock.UseVisualStyleBackColor = false;
            this.cHideClock.CheckedChanged += new System.EventHandler(this.cHideClock_CheckedChanged);
            // 
            // label4
            // 
            this.label4.AutoSize = true;
            this.label4.BackColor = System.Drawing.Color.Transparent;
            this.label4.Font = new System.Drawing.Font("Microsoft Sans Serif", 8.25F, System.Drawing.FontStyle.Regular, System.Drawing.GraphicsUnit.Point, ((byte)(0)));
            this.label4.ForeColor = System.Drawing.Color.Black;
            this.label4.Location = new System.Drawing.Point(198, 14);
            this.label4.Name = "label4";
            this.label4.Size = new System.Drawing.Size(252, 52);
            this.label4.TabIndex = 14;
            this.label4.Text = "WARNING!\r\nThese settings are not considered in logic and some\r\ncan cause the seed" +
    " to be unbeatable.\r\nUse at your own risk!";
            this.label4.TextAlign = System.Drawing.ContentAlignment.MiddleCenter;
            // 
            // cClockSpeed
            // 
            this.cClockSpeed.DropDownStyle = System.Windows.Forms.ComboBoxStyle.DropDownList;
            this.cClockSpeed.FormattingEnabled = true;
            this.cClockSpeed.Items.AddRange(new object[] {
            "Default",
            "1/3x",
            "2/3x",
            "2x",
            "3x",
            "6x"});
            this.cClockSpeed.Location = new System.Drawing.Point(218, 199);
            this.cClockSpeed.Name = "cClockSpeed";
            this.cClockSpeed.Size = new System.Drawing.Size(158, 21);
            this.cClockSpeed.TabIndex = 15;
            this.cClockSpeed.SelectedIndexChanged += new System.EventHandler(this.cClockSpeed_SelectedIndexChanged);
            // 
            // label6
            // 
            this.label6.AutoSize = true;
            this.label6.Location = new System.Drawing.Point(143, 202);
            this.label6.Name = "label6";
            this.label6.Size = new System.Drawing.Size(69, 13);
            this.label6.TabIndex = 16;
            this.label6.Text = "Clock speed:";
            // 
            // cDrawHash
            // 
            this.cDrawHash.AutoSize = true;
            this.cDrawHash.BackColor = System.Drawing.Color.Transparent;
            this.cDrawHash.ForeColor = System.Drawing.SystemColors.ControlText;
            this.cDrawHash.Location = new System.Drawing.Point(113, 64);
            this.cDrawHash.Name = "cDrawHash";
            this.cDrawHash.Size = new System.Drawing.Size(104, 17);
            this.cDrawHash.TabIndex = 28;
            this.cDrawHash.Text = "Hash Icons .png";
            this.cDrawHash.UseVisualStyleBackColor = false;
            this.cDrawHash.CheckedChanged += new System.EventHandler(this.cDrawHash_CheckedChanged);
            // 
            // gGameOutput
            // 
            this.gGameOutput.Controls.Add(this.cHTMLLog);
            this.gGameOutput.Controls.Add(this.cPatch);
            this.gGameOutput.Controls.Add(this.cDrawHash);
            this.gGameOutput.Controls.Add(this.cSpoiler);
            this.gGameOutput.Controls.Add(this.cN64);
            this.gGameOutput.Controls.Add(this.cVC);
            this.gGameOutput.Location = new System.Drawing.Point(13, 406);
            this.gGameOutput.Name = "gGameOutput";
            this.gGameOutput.Size = new System.Drawing.Size(226, 89);
            this.gGameOutput.TabIndex = 16;
            this.gGameOutput.TabStop = false;
            this.gGameOutput.Text = "Outputs";
            // 
            // cHTMLLog
            // 
            this.cHTMLLog.AutoSize = true;
            this.cHTMLLog.BackColor = System.Drawing.Color.Transparent;
            this.cHTMLLog.Font = new System.Drawing.Font("Microsoft Sans Serif", 8.25F, System.Drawing.FontStyle.Regular, System.Drawing.GraphicsUnit.Point, ((byte)(0)));
            this.cHTMLLog.ForeColor = System.Drawing.Color.Black;
            this.cHTMLLog.Location = new System.Drawing.Point(113, 42);
            this.cHTMLLog.Name = "cHTMLLog";
            this.cHTMLLog.Size = new System.Drawing.Size(111, 17);
            this.cHTMLLog.TabIndex = 14;
            this.cHTMLLog.Text = "Item Tracker .html";
            this.cHTMLLog.UseVisualStyleBackColor = false;
            this.cHTMLLog.CheckedChanged += new System.EventHandler(this.cHTMLLog_CheckedChanged);
            // 
            // cPatch
            // 
            this.cPatch.AutoSize = true;
            this.cPatch.BackColor = System.Drawing.Color.Transparent;
            this.cPatch.Font = new System.Drawing.Font("Microsoft Sans Serif", 8.25F, System.Drawing.FontStyle.Regular, System.Drawing.GraphicsUnit.Point, ((byte)(0)));
            this.cPatch.ForeColor = System.Drawing.Color.Black;
            this.cPatch.Location = new System.Drawing.Point(16, 64);
            this.cPatch.Name = "cPatch";
            this.cPatch.Size = new System.Drawing.Size(79, 17);
            this.cPatch.TabIndex = 15;
            this.cPatch.Text = "Patch .mmr";
            this.cPatch.UseVisualStyleBackColor = false;
            this.cPatch.CheckedChanged += new System.EventHandler(this.cPatch_CheckedChanged);
            // 
            // cSpoiler
            // 
            this.cSpoiler.AutoSize = true;
            this.cSpoiler.BackColor = System.Drawing.Color.Transparent;
            this.cSpoiler.Font = new System.Drawing.Font("Microsoft Sans Serif", 8.25F, System.Drawing.FontStyle.Regular, System.Drawing.GraphicsUnit.Point, ((byte)(0)));
            this.cSpoiler.ForeColor = System.Drawing.Color.Black;
            this.cSpoiler.Location = new System.Drawing.Point(113, 19);
            this.cSpoiler.Name = "cSpoiler";
            this.cSpoiler.Size = new System.Drawing.Size(92, 17);
            this.cSpoiler.TabIndex = 8;
            this.cSpoiler.Text = "Spoiler log .txt";
            this.cSpoiler.UseVisualStyleBackColor = false;
            this.cSpoiler.CheckedChanged += new System.EventHandler(this.cSpoiler_CheckedChanged);
            // 
            // cN64
            // 
            this.cN64.AutoSize = true;
            this.cN64.BackColor = System.Drawing.Color.Transparent;
            this.cN64.Checked = true;
            this.cN64.CheckState = System.Windows.Forms.CheckState.Checked;
            this.cN64.Font = new System.Drawing.Font("Microsoft Sans Serif", 8.25F, System.Drawing.FontStyle.Regular, System.Drawing.GraphicsUnit.Point, ((byte)(0)));
            this.cN64.ForeColor = System.Drawing.Color.Black;
            this.cN64.Location = new System.Drawing.Point(16, 18);
            this.cN64.Name = "cN64";
            this.cN64.Size = new System.Drawing.Size(97, 17);
            this.cN64.TabIndex = 10;
            this.cN64.Text = "N64 ROM .z64";
            this.cN64.UseVisualStyleBackColor = false;
            this.cN64.CheckedChanged += new System.EventHandler(this.cN64_CheckedChanged);
            // 
            // cVC
            // 
            this.cVC.AutoSize = true;
            this.cVC.BackColor = System.Drawing.Color.Transparent;
            this.cVC.Font = new System.Drawing.Font("Microsoft Sans Serif", 8.25F, System.Drawing.FontStyle.Regular, System.Drawing.GraphicsUnit.Point, ((byte)(0)));
            this.cVC.ForeColor = System.Drawing.Color.Black;
            this.cVC.Location = new System.Drawing.Point(16, 41);
            this.cVC.Name = "cVC";
            this.cVC.Size = new System.Drawing.Size(84, 17);
            this.cVC.TabIndex = 9;
            this.cVC.Text = "Wii VC .wad";
            this.cVC.UseVisualStyleBackColor = false;
            this.cVC.CheckedChanged += new System.EventHandler(this.cVC_CheckedChanged);
            // 
            // label1
            // 
            this.label1.AutoSize = true;
            this.label1.Location = new System.Drawing.Point(214, 364);
            this.label1.Name = "label1";
            this.label1.Size = new System.Drawing.Size(250, 13);
            this.label1.TabIndex = 12;
            this.label1.Text = "ROM must be Majora\'s Mask (U) ending with \".z64\"";
            // 
            // bApplyPatch
            // 
            this.bApplyPatch.Location = new System.Drawing.Point(306, 9);
            this.bApplyPatch.Name = "bApplyPatch";
            this.bApplyPatch.Size = new System.Drawing.Size(99, 47);
            this.bApplyPatch.TabIndex = 16;
            this.bApplyPatch.Text = "Apply Patch";
            this.bApplyPatch.UseVisualStyleBackColor = true;
            this.bApplyPatch.Click += new System.EventHandler(this.bApplyPatch_Click);
            // 
            // saveROM
            // 
            this.saveROM.DefaultExt = "z64";
            this.saveROM.Filter = "ROM files|*.z64";
            // 
            // cTunic
            // 
            this.cTunic.Color = System.Drawing.Color.FromArgb(((int)(((byte)(30)))), ((int)(((byte)(105)))), ((int)(((byte)(27)))));
            // 
            // bRandomise
            // 
            this.bRandomise.Location = new System.Drawing.Point(306, 9);
            this.bRandomise.Name = "bRandomise";
            this.bRandomise.Size = new System.Drawing.Size(99, 47);
            this.bRandomise.TabIndex = 5;
            this.bRandomise.Text = "Randomize";
            this.bRandomise.UseVisualStyleBackColor = true;
            this.bRandomise.Click += new System.EventHandler(this.bRandomise_Click);
            // 
            // saveWad
            // 
            this.saveWad.DefaultExt = "wad";
            this.saveWad.Filter = "VC files|*.wad";
            // 
            // mMenu
            // 
            this.mMenu.BackColor = System.Drawing.SystemColors.Control;
            this.mMenu.ImageScalingSize = new System.Drawing.Size(20, 20);
            this.mMenu.Items.AddRange(new System.Windows.Forms.ToolStripItem[] {
            this.mFile,
            this.mCustomise,
            this.toolsToolStripMenuItem,
            this.mHelp});
            this.mMenu.Location = new System.Drawing.Point(0, 0);
            this.mMenu.Name = "mMenu";
            this.mMenu.Size = new System.Drawing.Size(679, 24);
            this.mMenu.TabIndex = 12;
            this.mMenu.Text = "mMenu";
            // 
            // mFile
            // 
            this.mFile.DropDownItems.AddRange(new System.Windows.Forms.ToolStripItem[] {
            this.saveSettingsToolStripMenuItem,
            this.loadSettingsToolStripMenuItem,
            this.mExit});
            this.mFile.Name = "mFile";
            this.mFile.Size = new System.Drawing.Size(37, 20);
            this.mFile.Text = "File";
            // 
            // saveSettingsToolStripMenuItem
            // 
            this.saveSettingsToolStripMenuItem.Name = "saveSettingsToolStripMenuItem";
            this.saveSettingsToolStripMenuItem.Size = new System.Drawing.Size(154, 22);
            this.saveSettingsToolStripMenuItem.Text = "Save Settings...";
            this.saveSettingsToolStripMenuItem.Click += new System.EventHandler(this.SaveSettingsToolStripMenuItem_Click);
            // 
            // loadSettingsToolStripMenuItem
            // 
            this.loadSettingsToolStripMenuItem.Name = "loadSettingsToolStripMenuItem";
            this.loadSettingsToolStripMenuItem.Size = new System.Drawing.Size(154, 22);
            this.loadSettingsToolStripMenuItem.Text = "Load Settings...";
            this.loadSettingsToolStripMenuItem.Click += new System.EventHandler(this.LoadSettingsToolStripMenuItem_Click);
            // 
            // mExit
            // 
            this.mExit.Name = "mExit";
            this.mExit.ShortcutKeys = ((System.Windows.Forms.Keys)((System.Windows.Forms.Keys.Alt | System.Windows.Forms.Keys.F4)));
            this.mExit.Size = new System.Drawing.Size(154, 22);
            this.mExit.Text = "Exit";
            this.mExit.Click += new System.EventHandler(this.mExit_Click);
            // 
            // mCustomise
            // 
            this.mCustomise.DropDownItems.AddRange(new System.Windows.Forms.ToolStripItem[] {
            this.mDPadConfig});
            this.mCustomise.Name = "mCustomise";
            this.mCustomise.Size = new System.Drawing.Size(75, 20);
            this.mCustomise.Text = "Customize";
            // 
            // mDPadConfig
            // 
            this.mDPadConfig.Name = "mDPadConfig";
            this.mDPadConfig.Size = new System.Drawing.Size(184, 22);
            this.mDPadConfig.Text = "D-Pad Configuration";
            this.mDPadConfig.Click += new System.EventHandler(this.mDPadConfig_Click);
            // 
            // toolsToolStripMenuItem
            // 
            this.toolsToolStripMenuItem.DropDownItems.AddRange(new System.Windows.Forms.ToolStripItem[] {
            this.mLogicEdit});
            this.toolsToolStripMenuItem.Name = "toolsToolStripMenuItem";
            this.toolsToolStripMenuItem.Size = new System.Drawing.Size(46, 20);
            this.toolsToolStripMenuItem.Text = "Tools";
            // 
            // mLogicEdit
            // 
            this.mLogicEdit.Name = "mLogicEdit";
            this.mLogicEdit.Size = new System.Drawing.Size(137, 22);
            this.mLogicEdit.Text = "Logic editor";
            this.mLogicEdit.Click += new System.EventHandler(this.mLogicEdit_Click);
            // 
            // mHelp
            // 
            this.mHelp.DropDownItems.AddRange(new System.Windows.Forms.ToolStripItem[] {
            this.mManual,
            this.mSep1,
            this.mAbout});
            this.mHelp.Name = "mHelp";
            this.mHelp.Size = new System.Drawing.Size(44, 20);
            this.mHelp.Text = "Help";
            // 
            // mManual
            // 
            this.mManual.Name = "mManual";
            this.mManual.ShortcutKeys = System.Windows.Forms.Keys.F1;
            this.mManual.Size = new System.Drawing.Size(133, 22);
            this.mManual.Text = "Manual";
            this.mManual.Click += new System.EventHandler(this.mManual_Click);
            // 
            // mSep1
            // 
            this.mSep1.Name = "mSep1";
            this.mSep1.Size = new System.Drawing.Size(130, 6);
            // 
            // mAbout
            // 
            this.mAbout.Name = "mAbout";
            this.mAbout.Size = new System.Drawing.Size(133, 22);
            this.mAbout.Text = "About";
            this.mAbout.Click += new System.EventHandler(this.mAbout_Click);
            // 
            // openBROM
            // 
            this.openBROM.Filter = "ROM files|*.z64;*.v64;*.n64";
            // 
            // pProgress
            // 
            this.pProgress.Location = new System.Drawing.Point(13, 513);
            this.pProgress.Margin = new System.Windows.Forms.Padding(2);
            this.pProgress.Name = "pProgress";
            this.pProgress.Size = new System.Drawing.Size(653, 19);
            this.pProgress.Style = System.Windows.Forms.ProgressBarStyle.Continuous;
            this.pProgress.TabIndex = 13;
            // 
            // bgWorker
            // 
            this.bgWorker.WorkerReportsProgress = true;
            // 
            // lStatus
            // 
            this.lStatus.AutoSize = true;
            this.lStatus.BackColor = System.Drawing.Color.Transparent;
            this.lStatus.Location = new System.Drawing.Point(11, 497);
            this.lStatus.Margin = new System.Windows.Forms.Padding(2, 0, 2, 0);
            this.lStatus.Name = "lStatus";
            this.lStatus.Size = new System.Drawing.Size(47, 13);
            this.lStatus.TabIndex = 13;
            this.lStatus.Text = "Ready...";
            // 
            // tSeed
            // 
            this.tSeed.Location = new System.Drawing.Point(77, 10);
            this.tSeed.MaxLength = 10;
            this.tSeed.Name = "tSeed";
            this.tSeed.Size = new System.Drawing.Size(223, 20);
            this.tSeed.TabIndex = 2;
            this.tSeed.Enter += new System.EventHandler(this.tSeed_Enter);
            this.tSeed.KeyDown += new System.Windows.Forms.KeyEventHandler(this.tSeed_KeyDown);
            this.tSeed.Leave += new System.EventHandler(this.tSeed_Leave);
            // 
            // lSeed
            // 
            this.lSeed.AutoSize = true;
            this.lSeed.BackColor = System.Drawing.Color.Transparent;
            this.lSeed.Font = new System.Drawing.Font("Microsoft Sans Serif", 8.25F, System.Drawing.FontStyle.Regular, System.Drawing.GraphicsUnit.Point, ((byte)(0)));
            this.lSeed.ForeColor = System.Drawing.Color.Black;
            this.lSeed.Location = new System.Drawing.Point(1, 13);
            this.lSeed.Name = "lSeed";
            this.lSeed.Size = new System.Drawing.Size(76, 13);
            this.lSeed.TabIndex = 3;
            this.lSeed.Text = "Random seed:";
            // 
            // tSString
            // 
            this.tSString.Location = new System.Drawing.Point(77, 35);
            this.tSString.Name = "tSString";
            this.tSString.Size = new System.Drawing.Size(223, 20);
            this.tSString.TabIndex = 6;
            this.tSString.Enter += new System.EventHandler(this.tSString_Enter);
            this.tSString.KeyDown += new System.Windows.Forms.KeyEventHandler(this.tSString_KeyDown);
            this.tSString.Leave += new System.EventHandler(this.tSString_Leave);
            // 
            // lSString
            // 
            this.lSString.AutoSize = true;
            this.lSString.BackColor = System.Drawing.Color.Transparent;
            this.lSString.Font = new System.Drawing.Font("Microsoft Sans Serif", 8.25F, System.Drawing.FontStyle.Regular, System.Drawing.GraphicsUnit.Point, ((byte)(0)));
            this.lSString.ForeColor = System.Drawing.Color.Black;
            this.lSString.Location = new System.Drawing.Point(1, 35);
            this.lSString.Name = "lSString";
            this.lSString.Size = new System.Drawing.Size(76, 13);
            this.lSString.TabIndex = 7;
            this.lSString.Text = "Settings string:";
            // 
            // cDummy
            // 
            this.cDummy.AutoSize = true;
            this.cDummy.Enabled = false;
            this.cDummy.Location = new System.Drawing.Point(586, 504);
            this.cDummy.Name = "cDummy";
            this.cDummy.Size = new System.Drawing.Size(80, 17);
            this.cDummy.TabIndex = 9;
            this.cDummy.Text = "checkBox1";
            this.cDummy.UseVisualStyleBackColor = true;
            this.cDummy.Visible = false;
            // 
            // openPatch
            // 
            this.openPatch.Filter = "MMR Patch files|*.mmr";
            // 
            // ttOutput
            // 
            this.ttOutput.Controls.Add(this.tpOutputSettings);
            this.ttOutput.Controls.Add(this.tpPatchSettings);
            this.ttOutput.Location = new System.Drawing.Point(248, 407);
            this.ttOutput.Name = "ttOutput";
            this.ttOutput.SelectedIndex = 0;
            this.ttOutput.Size = new System.Drawing.Size(420, 89);
            this.ttOutput.TabIndex = 15;
            this.ttOutput.SelectedIndexChanged += new System.EventHandler(this.ttOutput_Changed);
            // 
            // tpOutputSettings
            // 
            this.tpOutputSettings.Controls.Add(this.bRandomise);
            this.tpOutputSettings.Controls.Add(this.tSeed);
            this.tpOutputSettings.Controls.Add(this.lSeed);
            this.tpOutputSettings.Controls.Add(this.tSString);
            this.tpOutputSettings.Controls.Add(this.lSString);
            this.tpOutputSettings.Location = new System.Drawing.Point(4, 22);
            this.tpOutputSettings.Name = "tpOutputSettings";
            this.tpOutputSettings.Padding = new System.Windows.Forms.Padding(3);
            this.tpOutputSettings.Size = new System.Drawing.Size(412, 63);
            this.tpOutputSettings.TabIndex = 0;
            this.tpOutputSettings.Text = "Output settings";
            this.tpOutputSettings.UseVisualStyleBackColor = true;
            // 
            // tpPatchSettings
            // 
            this.tpPatchSettings.Controls.Add(this.tPatch);
            this.tpPatchSettings.Controls.Add(this.bApplyPatch);
            this.tpPatchSettings.Controls.Add(this.bLoadPatch);
            this.tpPatchSettings.Location = new System.Drawing.Point(4, 22);
            this.tpPatchSettings.Name = "tpPatchSettings";
            this.tpPatchSettings.Padding = new System.Windows.Forms.Padding(3);
            this.tpPatchSettings.Size = new System.Drawing.Size(412, 63);
            this.tpPatchSettings.TabIndex = 1;
            this.tpPatchSettings.Text = "Patch settings";
            this.tpPatchSettings.UseVisualStyleBackColor = true;
            // 
            // tPatch
            // 
            this.tPatch.Location = new System.Drawing.Point(6, 35);
            this.tPatch.Name = "tPatch";
            this.tPatch.ReadOnly = true;
            this.tPatch.Size = new System.Drawing.Size(294, 20);
            this.tPatch.TabIndex = 17;
            // 
            // bLoadPatch
            // 
            this.bLoadPatch.Location = new System.Drawing.Point(5, 6);
            this.bLoadPatch.Name = "bLoadPatch";
            this.bLoadPatch.Size = new System.Drawing.Size(103, 26);
            this.bLoadPatch.TabIndex = 16;
            this.bLoadPatch.Text = "Load Patch...";
            this.bLoadPatch.UseVisualStyleBackColor = true;
            this.bLoadPatch.Click += new System.EventHandler(this.BLoadPatch_Click);
            // 
<<<<<<< HEAD
            // cFDAnywhere
            // 
            this.cFDAnywhere.AutoSize = true;
            this.cFDAnywhere.BackColor = System.Drawing.Color.Transparent;
            this.cFDAnywhere.Font = new System.Drawing.Font("Microsoft Sans Serif", 8.25F, System.Drawing.FontStyle.Regular, System.Drawing.GraphicsUnit.Point, ((byte)(0)));
            this.cFDAnywhere.ForeColor = System.Drawing.Color.Black;
            this.cFDAnywhere.Location = new System.Drawing.Point(393, 161);
            this.cFDAnywhere.Name = "cFDAnywhere";
            this.cFDAnywhere.Size = new System.Drawing.Size(195, 17);
            this.cFDAnywhere.TabIndex = 23;
            this.cFDAnywhere.Text = "Allow Fierce Deity\'s Mask anywhere";
            this.cFDAnywhere.UseVisualStyleBackColor = false;
            this.cFDAnywhere.CheckedChanged += new System.EventHandler(this.cFDAnywhere_CheckedChanged);
=======
            // cArrowCycling
            // 
            this.cArrowCycling.AutoSize = true;
            this.cArrowCycling.Location = new System.Drawing.Point(9, 160);
            this.cArrowCycling.Name = "cArrowCycling";
            this.cArrowCycling.Size = new System.Drawing.Size(89, 17);
            this.cArrowCycling.TabIndex = 35;
            this.cArrowCycling.Text = "Arrow cycling";
            this.cArrowCycling.UseVisualStyleBackColor = true;
            this.cArrowCycling.CheckedChanged += new System.EventHandler(this.cArrowCycling_CheckedChanged);
>>>>>>> 18ea0f5a
            // 
            // MainForm
            // 
            this.AutoScaleDimensions = new System.Drawing.SizeF(6F, 13F);
            this.AutoScaleMode = System.Windows.Forms.AutoScaleMode.Font;
            this.BackgroundImageLayout = System.Windows.Forms.ImageLayout.Stretch;
            this.ClientSize = new System.Drawing.Size(679, 543);
            this.Controls.Add(this.label1);
            this.Controls.Add(this.bopen);
            this.Controls.Add(this.tROMName);
            this.Controls.Add(this.lStatus);
            this.Controls.Add(this.gGameOutput);
            this.Controls.Add(this.ttOutput);
            this.Controls.Add(this.cDummy);
            this.Controls.Add(this.pProgress);
            this.Controls.Add(this.tSettings);
            this.Controls.Add(this.mMenu);
            this.DoubleBuffered = true;
            this.FormBorderStyle = System.Windows.Forms.FormBorderStyle.FixedSingle;
            this.Icon = ((System.Drawing.Icon)(resources.GetObject("$this.Icon")));
            this.MainMenuStrip = this.mMenu;
            this.MaximizeBox = false;
            this.Name = "MainForm";
            this.Load += new System.EventHandler(this.mmrMain_Load);
            this.tSettings.ResumeLayout(false);
            this.tabMain.ResumeLayout(false);
            this.panel1.ResumeLayout(false);
            this.panel1.PerformLayout();
            this.groupBox9.ResumeLayout(false);
            this.groupBox9.PerformLayout();
            this.groupBox6.ResumeLayout(false);
            this.groupBox6.PerformLayout();
            this.groupBox4.ResumeLayout(false);
            this.groupBox4.PerformLayout();
            this.groupBox3.ResumeLayout(false);
            this.groupBox3.PerformLayout();
            this.groupBox2.ResumeLayout(false);
            this.groupBox2.PerformLayout();
            this.tabComfort.ResumeLayout(false);
            this.gSpeedUps.ResumeLayout(false);
            this.gSpeedUps.PerformLayout();
            this.gHints.ResumeLayout(false);
            this.gHints.PerformLayout();
            this.groupBox8.ResumeLayout(false);
            this.groupBox8.PerformLayout();
            this.cHUDGroupBox.ResumeLayout(false);
            this.cHUDTableLayoutPanel.ResumeLayout(false);
            this.cHUDTableLayoutPanel.PerformLayout();
            this.groupBox7.ResumeLayout(false);
            this.groupBox7.PerformLayout();
            this.tabGimmicks.ResumeLayout(false);
            this.tabGimmicks.PerformLayout();
            this.gGameOutput.ResumeLayout(false);
            this.gGameOutput.PerformLayout();
            this.mMenu.ResumeLayout(false);
            this.mMenu.PerformLayout();
            this.ttOutput.ResumeLayout(false);
            this.tpOutputSettings.ResumeLayout(false);
            this.tpOutputSettings.PerformLayout();
            this.tpPatchSettings.ResumeLayout(false);
            this.tpPatchSettings.PerformLayout();
            this.ResumeLayout(false);
            this.PerformLayout();

        }

        #endregion

        private System.Windows.Forms.Button bopen;
        private System.Windows.Forms.OpenFileDialog openROM;
        private System.Windows.Forms.OpenFileDialog openPatch;
        private System.Windows.Forms.OpenFileDialog openLogic;
        private System.Windows.Forms.OpenFileDialog loadSettings;
        private System.Windows.Forms.TextBox tROMName;
        private System.Windows.Forms.ComboBox cMode;
        private System.Windows.Forms.Label lMode;
        private System.Windows.Forms.SaveFileDialog saveROM;
        private System.Windows.Forms.SaveFileDialog saveSettings;
        private System.Windows.Forms.ComboBox cTatl;
        private System.Windows.Forms.Label lTatl;
        private System.Windows.Forms.ComboBox cLink;
        private System.Windows.Forms.Label lLink;
        private System.Windows.Forms.Button bTunic;
        private System.Windows.Forms.Label lTunic;
        private System.Windows.Forms.CheckBox cQText;
        private System.Windows.Forms.CheckBox cCutsc;
        private System.Windows.Forms.CheckBox cEnemy;
        private System.Windows.Forms.CheckBox cDEnt;
        private System.Windows.Forms.CheckBox cShop;
        private System.Windows.Forms.CheckBox cBottled;
        private System.Windows.Forms.CheckBox cDChests;
        private System.Windows.Forms.CheckBox cMixSongs;
        private System.Windows.Forms.ColorDialog cTunic;
        private System.Windows.Forms.Button bRandomise;
        private System.Windows.Forms.CheckBox cSoS;
        private System.Windows.Forms.TabControl tSettings;
        private System.Windows.Forms.TabPage tabMain;
        private System.Windows.Forms.TabPage tabComfort;
        private System.Windows.Forms.Label lFloors;
        private System.Windows.Forms.Label lGravity;
        private System.Windows.Forms.Label lDType;
        private System.Windows.Forms.Label lDMult;
        private System.Windows.Forms.ComboBox cFloors;
        private System.Windows.Forms.ComboBox cDType;
        private System.Windows.Forms.ComboBox cDMult;
        private System.Windows.Forms.ComboBox cGravity;
        private System.Windows.Forms.SaveFileDialog saveWad;
        private System.Windows.Forms.CheckBox cVC;
        private System.Windows.Forms.CheckBox cN64;
        private System.Windows.Forms.MenuStrip mMenu;
        private System.Windows.Forms.ToolStripMenuItem mFile;
        private System.Windows.Forms.ToolStripMenuItem mExit;
        private System.Windows.Forms.ToolStripMenuItem mHelp;
        private System.Windows.Forms.ToolStripMenuItem mManual;
        private System.Windows.Forms.ToolStripMenuItem mAbout;
        private System.Windows.Forms.ToolStripSeparator mSep1;
        private System.Windows.Forms.OpenFileDialog openBROM;
        private System.Windows.Forms.CheckBox cAdditional;
        private System.Windows.Forms.ToolStripMenuItem mCustomise;
        private System.Windows.Forms.CheckBox cUserItems;
        private System.Windows.Forms.ProgressBar pProgress;
        private System.ComponentModel.BackgroundWorker bgWorker;
        private System.Windows.Forms.Label lStatus;
        private System.Windows.Forms.TextBox tSeed;
        private System.Windows.Forms.Label lSeed;
        private System.Windows.Forms.TextBox tSString;
        private System.Windows.Forms.Label lSString;
        private System.Windows.Forms.CheckBox cDummy;
        private System.Windows.Forms.Label label1;
        private System.Windows.Forms.Label label4;
        private System.Windows.Forms.CheckBox cFreeHints;
        private System.Windows.Forms.CheckBox cMoonItems;
        private System.Windows.Forms.CheckBox cPatch;
        private System.Windows.Forms.Button bApplyPatch;
        private System.Windows.Forms.TabControl ttOutput;
        private System.Windows.Forms.TabPage tpOutputSettings;
        private System.Windows.Forms.TabPage tpPatchSettings;
        private System.Windows.Forms.TextBox tPatch;
        private System.Windows.Forms.Button bLoadPatch;
        private System.Windows.Forms.CheckBox cClearHints;
        private System.Windows.Forms.Label label6;
        private System.Windows.Forms.ComboBox cClockSpeed;
        private System.Windows.Forms.CheckBox cHideClock;
        private System.Windows.Forms.CheckBox cNoDowngrades;
        private System.Windows.Forms.Label lGossip;
        private System.Windows.Forms.ComboBox cGossipHints;
        private System.Windows.Forms.CheckBox cShopAppearance;
        private System.Windows.Forms.CheckBox cNutChest;
        private System.Windows.Forms.CheckBox cCrazyStartingItems;
        private System.Windows.Forms.CheckBox cEponaSword;
        private System.Windows.Forms.CheckBox cUpdateChests;
        private System.Windows.Forms.GroupBox gGameOutput;
        private System.Windows.Forms.GroupBox groupBox2;
        private System.Windows.Forms.GroupBox groupBox3;
        private System.Windows.Forms.CheckBox cNoStartingItems;
        private System.Windows.Forms.Button bItemListEditor;
        private System.Windows.Forms.TextBox tCustomItemList;
        private System.Windows.Forms.Label lCustomItemAmount;
        private System.Windows.Forms.CheckBox cFairyRewards;
        private System.Windows.Forms.TextBox tbUserLogic;
        private System.Windows.Forms.Button bLoadLogic;
        private System.Windows.Forms.CheckBox cCowMilk;
        private System.Windows.Forms.CheckBox cSpiders;
        private System.Windows.Forms.CheckBox cStrayFairies;
        private System.Windows.Forms.CheckBox cMundaneRewards;
        private System.Windows.Forms.ComboBox cBlastCooldown;
        private System.Windows.Forms.Label lBlastMask;
        private System.Windows.Forms.CheckBox cSFX;
        private System.Windows.Forms.Label lMusic;
        private System.Windows.Forms.ComboBox cMusic;
        private System.Windows.Forms.GroupBox groupBox4;
        private System.Windows.Forms.Button bStartingItemEditor;
        private System.Windows.Forms.TextBox tStartingItemList;
        private System.Windows.Forms.Label lCustomStartingItemAmount;
        private System.Windows.Forms.CheckBox cGoodDogRaceRNG;
        private System.Windows.Forms.CheckBox cFasterLabFish;
        private System.Windows.Forms.CheckBox cGoodDampeRNG;
        private System.Windows.Forms.CheckBox cSkipBeaver;
        private System.Windows.Forms.GroupBox groupBox6;
        private System.Windows.Forms.Label lJunkLocationsAmount;
        private System.Windows.Forms.Button bJunkLocationsEditor;
        private System.Windows.Forms.TextBox tJunkLocationsList;
        private System.Windows.Forms.ToolStripMenuItem mDPadConfig;
        private System.Windows.Forms.CheckBox cSunsSong;
        private System.Windows.Forms.ToolStripMenuItem saveSettingsToolStripMenuItem;
        private System.Windows.Forms.ToolStripMenuItem loadSettingsToolStripMenuItem;
        private System.Windows.Forms.CheckBox cUnderwaterOcarina;
        private System.Windows.Forms.CheckBox cDrawHash;
        private System.Windows.Forms.CheckBox cQuestItemStorage;
        private System.Windows.Forms.CheckBox cDisableCritWiggle;
        private System.Windows.Forms.CheckBox cFastPush;
        private System.Windows.Forms.GroupBox cHUDGroupBox;
        private System.Windows.Forms.TableLayoutPanel cHUDTableLayoutPanel;
        private System.Windows.Forms.Button btn_hud;
        private System.Windows.Forms.ComboBox cHUDHeartsComboBox;
        private System.Windows.Forms.Label cHeartsLabel;
        private System.Windows.Forms.Label cMagicLabel;
        private System.Windows.Forms.ComboBox cHUDMagicComboBox;
        private System.Windows.Forms.CheckBox cTargettingStyle;
        private System.Windows.Forms.GroupBox groupBox8;
        private System.Windows.Forms.GroupBox groupBox7;
        private System.Windows.Forms.GroupBox groupBox9;
        private System.Windows.Forms.Panel panel1;
        private System.Windows.Forms.GroupBox gHints;
        private System.Windows.Forms.TabPage tabGimmicks;
        private System.Windows.Forms.CheckBox cHTMLLog;
        private System.Windows.Forms.CheckBox cSpoiler;
        private System.Windows.Forms.GroupBox gSpeedUps;
        private System.Windows.Forms.ToolStripMenuItem toolsToolStripMenuItem;
        private System.Windows.Forms.ToolStripMenuItem mLogicEdit;
        private System.Windows.Forms.CheckBox cFreestanding;
<<<<<<< HEAD
        private System.Windows.Forms.CheckBox cFDAnywhere;
=======
        private System.Windows.Forms.CheckBox cArrowCycling;
>>>>>>> 18ea0f5a
    }
}
<|MERGE_RESOLUTION|>--- conflicted
+++ resolved
@@ -175,11 +175,8 @@
             this.tpPatchSettings = new System.Windows.Forms.TabPage();
             this.tPatch = new System.Windows.Forms.TextBox();
             this.bLoadPatch = new System.Windows.Forms.Button();
-<<<<<<< HEAD
             this.cFDAnywhere = new System.Windows.Forms.CheckBox();
-=======
             this.cArrowCycling = new System.Windows.Forms.CheckBox();
->>>>>>> 18ea0f5a
             this.tSettings.SuspendLayout();
             this.tabMain.SuspendLayout();
             this.panel1.SuspendLayout();
@@ -1886,7 +1883,6 @@
             this.bLoadPatch.UseVisualStyleBackColor = true;
             this.bLoadPatch.Click += new System.EventHandler(this.BLoadPatch_Click);
             // 
-<<<<<<< HEAD
             // cFDAnywhere
             // 
             this.cFDAnywhere.AutoSize = true;
@@ -1900,7 +1896,7 @@
             this.cFDAnywhere.Text = "Allow Fierce Deity\'s Mask anywhere";
             this.cFDAnywhere.UseVisualStyleBackColor = false;
             this.cFDAnywhere.CheckedChanged += new System.EventHandler(this.cFDAnywhere_CheckedChanged);
-=======
+            // 
             // cArrowCycling
             // 
             this.cArrowCycling.AutoSize = true;
@@ -1911,7 +1907,6 @@
             this.cArrowCycling.Text = "Arrow cycling";
             this.cArrowCycling.UseVisualStyleBackColor = true;
             this.cArrowCycling.CheckedChanged += new System.EventHandler(this.cArrowCycling_CheckedChanged);
->>>>>>> 18ea0f5a
             // 
             // MainForm
             // 
@@ -2123,10 +2118,7 @@
         private System.Windows.Forms.ToolStripMenuItem toolsToolStripMenuItem;
         private System.Windows.Forms.ToolStripMenuItem mLogicEdit;
         private System.Windows.Forms.CheckBox cFreestanding;
-<<<<<<< HEAD
         private System.Windows.Forms.CheckBox cFDAnywhere;
-=======
         private System.Windows.Forms.CheckBox cArrowCycling;
->>>>>>> 18ea0f5a
     }
 }
