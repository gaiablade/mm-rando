﻿using MMRando.Attributes;
using MMRando.Constants;
using MMRando.Extensions;
using MMRando.GameObjects;
using MMRando.Models;
using MMRando.Models.Rom;
using MMRando.Models.Settings;
using MMRando.Models.SoundEffects;
using MMRando.Utils;
using System;
using System.Collections.Generic;
using System.ComponentModel;
using System.Diagnostics;
using System.Drawing;
using System.IO;
using System.Linq;
using System.Reflection;
using System.Text.RegularExpressions;

namespace MMRando
{

    public class Builder
    {
        private RandomizedResult _randomized;
        private SettingsObject _settings;
        private MessageTable _messageTable;

        public Builder(RandomizedResult randomized)
        {
            _randomized = randomized;
            _settings = randomized.Settings;
            _messageTable = new MessageTable();
        }

        private void WriteAudioSeq()
        {
            if (!_settings.RandomizeBGM)
            {
                return;
            }

            foreach (SequenceInfo s in RomData.SequenceList)
            {
                s.Name = Values.MusicDirectory + s.Name;
            }

            ResourceUtils.ApplyHack(Values.ModsDirectory + "fix-music");
            ResourceUtils.ApplyHack(Values.ModsDirectory + "inst24-swap-guitar");
            SequenceUtils.RebuildAudioSeq(RomData.SequenceList);
        }

        private void WriteMuteMusic()
        {
            if (_settings.NoBGM)
            {
                var codeFileAddress = 0xB3C000;
                var offset = 0x102350; // address for branch when scene music is loaded
                ReadWriteUtils.WriteToROM(codeFileAddress + offset, 0x1000); // change to always branch (do not load)
            }
        }

        private void WritePlayerModel()
        {
            if (_settings.Character == Character.LinkMM)
            {
                return;
            }

            int characterIndex = (int)_settings.Character;

            using (var b = new BinaryReader(File.Open($"{Values.ObjsDirectory}link-{characterIndex}", FileMode.Open)))
            {
                var obj = new byte[b.BaseStream.Length];
                b.Read(obj, 0, obj.Length);

                ResourceUtils.ApplyHack($"{Values.ModsDirectory}fix-link-{characterIndex}");
                ObjUtils.InsertObj(obj, 0x11);
            }

            if (_settings.Character == Character.Kafei)
            {
                using (var b = new BinaryReader(File.Open($"{Values.ObjsDirectory}kafei", FileMode.Open)))
                {
                    var obj = new byte[b.BaseStream.Length];
                    b.Read(obj, 0, obj.Length);

                    ObjUtils.InsertObj(obj, 0x1C);
                    ResourceUtils.ApplyHack(Values.ModsDirectory + "fix-kafei");
                }
            }
        }

        private void WriteTunicColor()
        {
            Color t = _settings.TunicColor;
            byte[] color = { t.R, t.G, t.B };

            var otherTunics = ResourceUtils.GetAddresses(Values.AddrsDirectory + "tunic-forms");
            TunicUtils.UpdateFormTunics(otherTunics, _settings.TunicColor);

            var playerModel = DeterminePlayerModel();
            var characterIndex = (int)playerModel;
            var locations = ResourceUtils.GetAddresses($"{Values.AddrsDirectory}tunic-{characterIndex}");
            var objectIndex = playerModel == Character.Kafei ? 0x1C : 0x11;
            var objectData = ObjUtils.GetObjectData(objectIndex);
            for (int j = 0; j < locations.Count; j++)
            {
                ReadWriteUtils.WriteFileAddr(locations[j], color, objectData);
            }
            ObjUtils.InsertObj(objectData, objectIndex);
        }

        private Character DeterminePlayerModel()
        {
            var data = ObjUtils.GetObjectData(0x11);
            if (data[0x107] == 0x05)
            {
                return Character.LinkMM;
            }
            if (data[0x107] == 0x07)
            {
                return Character.LinkOOT;
            }
            if (data[0xC6] == 0x02)
            {
                return Character.AdultLink;
            }
            if (data[0xC5] == 0x15)
            {
                return Character.Kafei;
            }
            throw new InvalidOperationException("Unable to determine player's model.");
        }

        private void WriteTatlColour()
        {
            if (_settings.TatlColorSchema != TatlColorSchema.Random)
            {
                var selectedColorSchemaIndex = (int)_settings.TatlColorSchema;
                byte[] c = new byte[8];
                List<int[]> locs = ResourceUtils.GetAddresses(Values.AddrsDirectory + "tatl-colour");
                for (int i = 0; i < locs.Count; i++)
                {
                    ReadWriteUtils.Arr_WriteU32(c, 0, Values.TatlColours[selectedColorSchemaIndex, i << 1]);
                    ReadWriteUtils.Arr_WriteU32(c, 4, Values.TatlColours[selectedColorSchemaIndex, (i << 1) + 1]);
                    ReadWriteUtils.WriteROMAddr(locs[i], c);
                }
            }
            else
            {
                ResourceUtils.ApplyHack(Values.ModsDirectory + "rainbow-tatl");
            }
        }

        private void WriteQuickText()
        {
            if (_settings.QuickTextEnabled)
            {
                ResourceUtils.ApplyHack(Values.ModsDirectory + "quick-text");
            }
        }

        private void WriteCutscenes()
        {
            if (_settings.ShortenCutscenes)
            {
                ResourceUtils.ApplyHack(Values.ModsDirectory + "short-cutscenes");
            }
        }

        private void WriteDungeons()
        {
            if ((_settings.LogicMode == LogicMode.Vanilla) || (!_settings.RandomizeDungeonEntrances))
            {
                return;
            }

            EntranceUtils.WriteEntrances(Values.OldEntrances.ToArray(), _randomized.NewEntrances);
            EntranceUtils.WriteEntrances(Values.OldExits.ToArray(), _randomized.NewExits);
            byte[] li = new byte[] { 0x24, 0x02, 0x00, 0x00 };
            List<int[]> addr = new List<int[]>();
            addr = ResourceUtils.GetAddresses(Values.AddrsDirectory + "d-check");
            for (int i = 0; i < addr.Count; i++)
            {
                li[3] = (byte)_randomized.NewExitIndices[i];
                ReadWriteUtils.WriteROMAddr(addr[i], li);
            }

            ResourceUtils.ApplyHack(Values.ModsDirectory + "fix-dungeons");
            addr = ResourceUtils.GetAddresses(Values.AddrsDirectory + "d-exit");

            for (int i = 0; i < addr.Count; i++)
            {
                if (i == 2)
                {
                    ReadWriteUtils.WriteROMAddr(addr[i], new byte[] {
                        (byte)((Values.OldExits[_randomized.NewDestinationIndices[i + 1]] & 0xFF00) >> 8),
                        (byte)(Values.OldExits[_randomized.NewDestinationIndices[i + 1]] & 0xFF) });
                }
                else
                {
                    ReadWriteUtils.WriteROMAddr(addr[i], new byte[] {
                        (byte)((Values.OldExits[_randomized.NewDestinationIndices[i]] & 0xFF00) >> 8),
                        (byte)(Values.OldExits[_randomized.NewDestinationIndices[i]] & 0xFF) });
                }
            }

            addr = ResourceUtils.GetAddresses(Values.AddrsDirectory + "dc-flagload");
            for (int i = 0; i < addr.Count; i++)
            {
                ReadWriteUtils.WriteROMAddr(addr[i], new byte[] { (byte)((_randomized.NewDCFlags[i] & 0xFF00) >> 8), (byte)(_randomized.NewDCFlags[i] & 0xFF) });
            }

            addr = ResourceUtils.GetAddresses(Values.AddrsDirectory + "dc-flagmask");
            for (int i = 0; i < addr.Count; i++)
            {
                ReadWriteUtils.WriteROMAddr(addr[i], new byte[] {
                    (byte)((_randomized.NewDCMasks[i] & 0xFF00) >> 8),
                    (byte)(_randomized.NewDCMasks[i] & 0xFF) });
            }
        }

        private void WriteGimmicks()
        {
            int damageMultiplier = (int)_settings.DamageMode;
            if (damageMultiplier > 0)
            {
                ResourceUtils.ApplyHack(Values.ModsDirectory + "dm-" + damageMultiplier.ToString());
            }

            int damageEffect = (int)_settings.DamageEffect;
            if (damageEffect > 0)
            {
                ResourceUtils.ApplyHack(Values.ModsDirectory + "de-" + damageEffect.ToString());
            }

            int gravityType = (int)_settings.MovementMode;
            if (gravityType > 0)
            {
                ResourceUtils.ApplyHack(Values.ModsDirectory + "movement-" + gravityType.ToString());
            }

            int floorType = (int)_settings.FloorType;
            if (floorType > 0)
            {
                ResourceUtils.ApplyHack(Values.ModsDirectory + "floor-" + floorType.ToString());
            }

            if (_settings.ClockSpeed != ClockSpeed.Default)
            {
                WriteClockSpeed(_settings.ClockSpeed);
            }

            if (_settings.HideClock)
            {
                WriteHideClock();
            }

            if (_settings.BlastMaskCooldown != BlastMaskCooldown.Default)
            {
                WriteBlastMaskCooldown();
            }
        }

        private void WriteBlastMaskCooldown()
        {
            ushort value;
            switch (_settings.BlastMaskCooldown)
            {
                default:
                case BlastMaskCooldown.Default:
                    value = 0x136; // 310 frames 
                    break;
                case BlastMaskCooldown.Instant:
                    value = 0x1; // 1 frame
                    break;
                case BlastMaskCooldown.VeryShort:
                    value = 0x20; // 32 frames
                    break;
                case BlastMaskCooldown.Short:
                    value = 0x80; // 128 frames
                    break;
                case BlastMaskCooldown.Long:
                    value = 0x200; // 512 frames
                    break;
                case BlastMaskCooldown.VeryLong:
                    value = 0x400; // 1024 frames
                    break;
            }

            var codeFileAddress = 0x00CA7F00;
            var offset = 0x002766;
            ReadWriteUtils.WriteToROM(codeFileAddress + offset, value);
        }

        private void WriteHideClock()
        {
            var codeFileAddress = 0xB3C000;
            var offset = 0x73B7C; // branch for UI is time hasn't changed
            ReadWriteUtils.WriteToROM(codeFileAddress + offset, 0x10); // change to always branch
        }

        /// <summary>
        /// Overwrite the clockspeed (see Settings.ClockSpeed for details)
        /// </summary>
        /// <param name="clockSpeed"></param>
        private void WriteClockSpeed(ClockSpeed clockSpeed)
        {
            byte speed;
            short invertedModifier;
            switch (clockSpeed)
            {
                default:
                case ClockSpeed.Default:
                    speed = 3;
                    invertedModifier = -2;
                    break;
                case ClockSpeed.VerySlow:
                    speed = 1;
                    invertedModifier = 0;
                    break;
                case ClockSpeed.Slow:
                    speed = 2;
                    invertedModifier = -1;
                    break;
                case ClockSpeed.Fast:
                    speed = 6;
                    invertedModifier = -4;
                    break;
                case ClockSpeed.VeryFast:
                    speed = 9;
                    invertedModifier = -6;
                    break;
                case ClockSpeed.SuperFast:
                    speed = 18;
                    invertedModifier = -12;
                    break;
            }

            ResourceUtils.ApplyHack(Values.ModsDirectory + "fix-clock-speed");

            var codeFileAddress = 0xB3C000;
            var hackAddressOffset = 0x8A674;
            var modificationOffset = 0x1B;
            ReadWriteUtils.WriteToROM(codeFileAddress + hackAddressOffset + modificationOffset, speed);

            var invertedModifierOffsets = new List<int>
            {
                0xB1B8E,
                0x7405E
            };
            foreach (var offset in invertedModifierOffsets)
            {
                ReadWriteUtils.WriteToROM(codeFileAddress + offset, (ushort)invertedModifier);
            }
        }

        /// <summary>
        /// Update the gossip stone actor to not check mask of truth
        /// </summary>
        private void WriteFreeHints()
        {
            int address = 0x00E0A810 + 0x378;
            byte val = 0x00;
            ReadWriteUtils.WriteToROM(address, val);
        }

        private void WriteSoundEffects()
        {
            if (!_randomized.Settings.RandomizeSounds)
            {
                return;
            }

            foreach (var sounds in _randomized.SoundEffects)
            {
                var oldSound = sounds.Key;
                var newSound = sounds.Value;

                if (oldSound.IsReplacableInMessage())
                {
                    oldSound.ReplaceInMessageWith(newSound, _messageTable);
                }
                else
                {
                    oldSound.ReplaceWith(newSound);
                }
                Debug.WriteLine($"Writing SFX {newSound} --> {oldSound}");
            }
        }

        private void WriteEnemies()
        {
            if (_settings.RandomizeEnemies)
            {
                Enemies.ShuffleEnemies(_randomized.Random);
            }
        }

        private void PutOrCombine(Dictionary<int, byte> dictionary, int key, byte value, bool add = false)
        {
            if (!dictionary.ContainsKey(key))
            {
                dictionary[key] = 0;
            }
            dictionary[key] = add ? (byte)(dictionary[key] + value) : (byte)(dictionary[key] | value);
        }

        private void WriteFreeItems(params Item[] items)
        {
            Dictionary<int, byte> startingItems = new Dictionary<int, byte>();
            PutOrCombine(startingItems, 0xC5CE72, 0x10); // add Song of Time

            var itemList = items.ToList();
            itemList.Add(Item.StartingHeartContainer1);
            while (itemList.Count(item => item.Name() == "Piece of Heart") >= 4)
            {
                itemList.Add(Item.StartingHeartContainer1);
                for (var i = 0; i < 4; i++)
                {
                    var heartPiece = itemList.First(item => item.Name() == "Piece of Heart");
                    itemList.Remove(heartPiece);
                }
            }

            itemList = itemList
                .GroupBy(item => ItemUtils.ForbiddenStartTogether.FirstOrDefault(fst => fst.Contains(item)))
                .SelectMany(g => g.Key == null ? g.ToList() : g.OrderByDescending(item => g.Key.IndexOf(item)).Take(1))
                .ToList();

            foreach (var item in itemList)
            {
                var startingItemValues = item.GetAttributes<StartingItemAttribute>();
                if (!startingItemValues.Any() && !_settings.NoStartingItems)
                {
                    throw new Exception($@"Invalid starting item ""{item}""");
                }
                foreach (var startingItem in startingItemValues)
                {
                    PutOrCombine(startingItems, startingItem.Address, startingItem.Value, startingItem.IsAdditional);
                }
            }

            foreach (var kvp in startingItems)
            {
                ReadWriteUtils.WriteToROM(kvp.Key, kvp.Value);
            }

            if (itemList.Count(item => item.Name() == "Heart Container") == 1)
            {
                ReadWriteUtils.WriteToROM(0x00B97E8F, 0x0C); // reduce low health beep threshold
            }
        }

        private void WriteItems()
        {
            var freeItems = new List<Item>();
            if (_settings.LogicMode == LogicMode.Vanilla)
            {
                freeItems.Add(Item.FairyMagic);
                freeItems.Add(Item.MaskDeku);
                freeItems.Add(Item.SongHealing);
                freeItems.Add(Item.StartingSword);
                freeItems.Add(Item.StartingShield);
                freeItems.Add(Item.StartingHeartContainer1);
                freeItems.Add(Item.StartingHeartContainer2);

                if (_settings.ShortenCutscenes)
                {
                    //giants cs were removed
                    freeItems.Add(Item.SongOath);
                }

                WriteFreeItems(freeItems.ToArray());

                return;
            }

            //write free item (start item default = Deku Mask)
            freeItems.Add(_randomized.ItemList.Find(u => u.NewLocation == Item.MaskDeku).Item);
            freeItems.Add(_randomized.ItemList.Find(u => u.NewLocation == Item.SongHealing).Item);
            freeItems.Add(_randomized.ItemList.Find(u => u.NewLocation == Item.StartingSword).Item);
            freeItems.Add(_randomized.ItemList.Find(u => u.NewLocation == Item.StartingShield).Item);
            freeItems.Add(_randomized.ItemList.Find(u => u.NewLocation == Item.StartingHeartContainer1).Item);
            freeItems.Add(_randomized.ItemList.Find(u => u.NewLocation == Item.StartingHeartContainer2).Item);
            WriteFreeItems(freeItems.ToArray());

            //write everything else
            ItemSwapUtils.ReplaceGetItemTable(Values.ModsDirectory);
            ItemSwapUtils.InitItems();

            if (_settings.FixEponaSword)
            {
                ResourceUtils.ApplyHack(Values.ModsDirectory + "fix-epona");
            }
            if (_settings.PreventDowngrades)
            {
                ResourceUtils.ApplyHack(Values.ModsDirectory + "fix-downgrades");
            }
            if (_settings.AddCowMilk)
            {
                ResourceUtils.ApplyHack(Values.ModsDirectory + "fix-cow-bottle-check");
            }

            var newMessages = new List<MessageEntry>();
            foreach (var item in _randomized.ItemList)
            {
                // Unused item
                if (item.NewLocation == null)
                {
                    continue;
                }

                if (ItemUtils.IsBottleCatchContent(item.Item))
                {
                    ItemSwapUtils.WriteNewBottle(item.NewLocation.Value, item.Item);
                }
                else
                {
                    ChestTypeAttribute.ChestType? overrideChestType = null;
                    if ((item.Item.Name().Contains("Bombchu") || item.Item.Name().Contains("Shield")) && _randomized.Logic.Any(il => il.RequiredItemIds?.Contains(item.ID) == true || il.ConditionalItemIds?.Any(c => c.Contains(item.ID)) == true))
                    {
                        overrideChestType = ChestTypeAttribute.ChestType.LargeGold;
                    }
                    ItemSwapUtils.WriteNewItem(item.NewLocation.Value, item.Item, newMessages, _settings.UpdateShopAppearance, _settings.PreventDowngrades, _settings.UpdateChests && item.IsRandomized, overrideChestType);
                }
            }

            var copyRupeesRegex = new Regex(": [0-9]+ Rupees");
            foreach (var newMessage in newMessages)
            {
                var oldMessage = _messageTable.GetMessage(newMessage.Id);
                if (oldMessage != null)
                {
                    var cost = copyRupeesRegex.Match(oldMessage.Message).Value;
                    newMessage.Message = copyRupeesRegex.Replace(newMessage.Message, cost);
                }
            }

            if (_settings.UpdateShopAppearance)
            {
                // update tingle shops
                foreach (var messageShopText in Enum.GetValues(typeof(MessageShopText)).Cast<MessageShopText>())
                {
                    var messageShop = messageShopText.GetAttribute<MessageShopAttribute>();
                    var item1 = _randomized.ItemList.First(io => io.NewLocation == messageShop.Items[0]).Item;
                    var item2 = _randomized.ItemList.First(io => io.NewLocation == messageShop.Items[1]).Item;
                    newMessages.Add(new MessageEntry
                    {
                        Id = (ushort)messageShopText,
                        Header = null,
<<<<<<< HEAD
                        Message = string.Format(messageShop.MessageFormat, item1.Name() + " ", messageShop.Prices[0], item2.Name() + " ", messageShop.Prices[1])
=======
                        Message = $"\u0002\u00C3{item1.Name() + " ",-22}\u0001{tingleShop.Prices[0],2} Rupees\u0011\u0002{item2.Name() + " ",-22}\u0001{tingleShop.Prices[1],2} Rupees\u0011\u0002No Thanks\u00BF"
>>>>>>> 02cdd1ac
                    });
                }

                // update business scrub
                var businessScrubItem = _randomized.ItemList.First(io => io.NewLocation == Item.HeartPieceTerminaBusinessScrub).Item;
                newMessages.Add(new MessageEntry
                {
                    Id = 0x1631,
                    Header = null,
                    Message = $"\x1E\x3A\xD2Please! I'll sell you {MessageUtils.GetArticle(businessScrubItem)}\u0001{businessScrubItem.Name()}\u0000 if you just keep this place a secret...\x19\xBF".Wrap(35, "\u0011")
                });
                newMessages.Add(new MessageEntry
                {
                    Id = 0x1632,
                    Header = null,
                    Message = $"\u0006150 Rupees\u0000 for{MessageUtils.GetPronounOrAmount(businessScrubItem).ToLower()}!\u0011 \u0011\u0002\u00C2I'll buy {MessageUtils.GetPronoun(businessScrubItem)}\u0011No thanks\u00BF"
                });
                newMessages.Add(new MessageEntry
                {
                    Id = 0x1634,
                    Header = null,
                    Message = $"What about{MessageUtils.GetPronounOrAmount(businessScrubItem, "").ToLower()} for \u0006100 Rupees\u0000?\u0011 \u0011\u0002\u00C2I'll buy {MessageUtils.GetPronoun(businessScrubItem)}\u0011No thanks\u00BF"
                });

                // update biggest bomb bag purchase
                var biggestBombBagItem = _randomized.ItemList.First(io => io.NewLocation == Item.UpgradeBiggestBombBag).Item;
                newMessages.Add(new MessageEntry
                {
                    Id = 0x15F5,
                    Header = null,
                    Message = $"I sell {MessageUtils.GetArticle(biggestBombBagItem)}\u0001{MessageUtils.GetAlternateName(biggestBombBagItem)}\u0000, but I'm focusing my marketing efforts on \u0001Gorons\u0000.".Wrap(35, "\u0011").EndTextbox() + "What I'd really like to do is go back home and do business where I'm surrounded by trees and grass.\u0019\u00BF".Wrap(35, "\u0011")
                });
                newMessages.Add(new MessageEntry
                {
                    Id = 0x15FF,
                    Header = null,
                    Message = $"\x1E\x39\x8CRight now, I've got a \u0001special\u0011\u0000offer just for you.\u0019\u00BF"
                });
                newMessages.Add(new MessageEntry
                {
                    Id = 0x1600,
                    Header = null,
                    Message = $"\x1E\x38\x81I'll give you {MessageUtils.GetArticle(biggestBombBagItem, "my ")}\u0001{biggestBombBagItem.Name()}\u0000, regularly priced at \u00061000 Rupees\u0000...".Wrap(35, "\u0011").EndTextbox() + "In return, you'll give me just\u0011\u0006200 Rupees\u0000!\u0019\u00BF"
                });
                newMessages.Add(new MessageEntry
                {
                    Id = 0x1606,
                    Header = null,
                    Message = $"\x1E\x38\x81I'll give you {MessageUtils.GetArticle(biggestBombBagItem, "my ")}\u0001{biggestBombBagItem.Name()}\u0000, regularly priced at \u00061000 Rupees\u0000, for just \u0006200 Rupees\u0000!\u0019\u00BF".Wrap(35, "\u0011")
                });

                // update swamp scrub purchase
                var magicBeanItem = _randomized.ItemList.First(io => io.NewLocation == Item.ShopItemBusinessScrubMagicBean).Item;
                newMessages.Add(new MessageEntry
                {
                    Id = 0x15E1,
                    Header = null,
                    Message = $"\x1E\x39\xA7I'm selling {MessageUtils.GetArticle(magicBeanItem)}\u0001{MessageUtils.GetAlternateName(magicBeanItem)}\u0000 to Deku Scrubs, but I'd really like to leave my hometown.".Wrap(35, "\u0011").EndTextbox() + "I'm hoping to find some success in a livelier place!\u0019\u00BF".Wrap(35, "\u0011")
                });

                newMessages.Add(new MessageEntry
                {
                    Id = 0x15E9,
                    Header = null,
                    Message = $"\x1E\x3A\u00D2Do you know what {MessageUtils.GetArticle(magicBeanItem)}\u0001{MessageUtils.GetAlternateName(magicBeanItem)}\u0000 {MessageUtils.GetVerb(magicBeanItem)}, sir?".Wrap(35, "\u0011") + $"\u0011I'll sell you{MessageUtils.GetPronounOrAmount(magicBeanItem).ToLower()} for \u000610 Rupees\u0000.\u0019\u00BF"
                });

                // update ocean scrub purchase
                var greenPotionItem = _randomized.ItemList.First(io => io.NewLocation == Item.ShopItemBusinessScrubGreenPotion).Item;
                newMessages.Add(new MessageEntry
                {
                    Id = 0x1608,
                    Header = null,
                    Message = $"\x1E\x39\xA7I'm selling {MessageUtils.GetArticle(greenPotionItem)}\u0001{MessageUtils.GetAlternateName(greenPotionItem)}\u0000, but I'm focusing my marketing efforts on Zoras.".Wrap(35, "\u0011").EndTextbox() + "Actually, I'd like to do business someplace where it's cooler and the air is clean.\u0019\u00BF".Wrap(35, "\u0011")
                });

                newMessages.Add(new MessageEntry
                {
                    Id = 0x1612,
                    Header = null,
                    Message = $"\x1E\x39\x8CI'll sell you {MessageUtils.GetArticle(greenPotionItem)}\u0001{greenPotionItem.Name()}\u0000 for \u000640 Rupees\u0000!\u00E0\u00BF".Wrap(35, "\u0011")
                });

                // update canyon scrub purchase
                var bluePotionItem = _randomized.ItemList.First(io => io.NewLocation == Item.ShopItemBusinessScrubBluePotion).Item;
                newMessages.Add(new MessageEntry
                {
                    Id = 0x161C,
                    Header = null,
                    Message = $"\x1E\x39\xA7I'm here to sell {MessageUtils.GetArticle(bluePotionItem)}\u0001{MessageUtils.GetAlternateName(bluePotionItem)}\u0000.".Wrap(35, "\u0011").EndTextbox() + "Actually, I want to do business in the sea breeze while listening to the sound of the waves.\u0019\u00BF".Wrap(35, "\u0011")
                });

                newMessages.Add(new MessageEntry
                {
                    Id = 0x1626,
                    Header = null,
                    Message = $"\x1E\x3A\u00D2Don't you need {MessageUtils.GetArticle(bluePotionItem)}\u0001{MessageUtils.GetAlternateName(bluePotionItem)}\u0000? I'll sell you{MessageUtils.GetPronounOrAmount(bluePotionItem).ToLower()} for \u0006100 Rupees\u0000.\u0019\u00BF".Wrap(35, "\u0011")
                });

                newMessages.Add(new MessageEntry
                {
                    Id = 0x15EA,
                    Header = null,
                    Message = $"Do we have a deal?\u0011 \u0011\u0002\u00C2Yes\u0011No\u00BF"
                });

                // update gorman bros milk purchase
                var gormanBrosMilkItem = _randomized.ItemList.First(io => io.NewLocation == Item.ShopItemGormanBrosMilk).Item;
                newMessages.Add(new MessageEntry
                {
                    Id = 0x3463,
                    Header = null,
                    Message = $"Won'tcha buy {MessageUtils.GetArticle(gormanBrosMilkItem)}\u0001{MessageUtils.GetAlternateName(gormanBrosMilkItem)}\u0000?\u0019\u00BF".Wrap(35, "\u0011")
                });
                newMessages.Add(new MessageEntry
                {
                    Id = 0x3466,
                    Header = null,
                    Message = $"\u000650 Rupees\u0000 will do ya for{MessageUtils.GetPronounOrAmount(gormanBrosMilkItem).ToLower()}.\u0011 \u0011\u0002\u00C2I'll buy {MessageUtils.GetPronoun(gormanBrosMilkItem)}\u0011No thanks\u00BF"
                });
                newMessages.Add(new MessageEntry
                {
                    Id = 0x346B,
                    Header = null,
                    Message = $"Buyin' {MessageUtils.GetArticle(gormanBrosMilkItem)}\u0001{MessageUtils.GetAlternateName(gormanBrosMilkItem)}\u0000?\u0019\u00BF".Wrap(35, "\u0011")
                });

                // update lottery message
                var lotteryItem = _randomized.ItemList.First(io => io.NewLocation == Item.MundaneItemLotteryPurpleRupee).Item;
                newMessages.Add(new MessageEntry
                {
                    Id = 0x2B5C,
                    Header = null,
                    Message = $"Would you like the chance to buy your dreams for \u000610 Rupees\u0000?".Wrap(35, "\u0011").EndTextbox() + $"Pick any three numbers, and if those are picked, you'll win {MessageUtils.GetArticle(lotteryItem)}\u0001{lotteryItem.Name()}\u0000. It's only for the \u0001first\u0000 person!\u0019\u00BF".Wrap(35, "\u0011")
                });

            }

            // replace "Razor Sword is now blunt" message with get-item message for Kokiri Sword.
            newMessages.Add(new MessageEntry
            {
                Id = 0xF9,
                Header = new byte[11] { 0x06, 0x00, 0xFE, 0xFF, 0xFF, 0xFF, 0xFF, 0xFF, 0xFF, 0xFF, 0xFF },
                Message = $"You got the \x01Kokiri Sword\x00!\u0011This is a hidden treasure of\u0011the Kokiri, but you can borrow it\u0011for a while.\u00BF",
            });

            // replace Magic Power message
            newMessages.Add(new MessageEntry
            {
                Id = 0xC8,
                Header = null,
                Message = $"\u0017You've been granted \u0002Magic Power\u0000!\u0018\u0011Replenish it with \u0001Magic Jars\u0000\u0011and \u0001Potions\u0000.\u00BF",
            });

            // update Bank Reward messages
            newMessages.Add(new MessageEntry
            {
                Id = 0x45C,
                Header = null,
                Message = "\u0017What's this? You've already saved\u0011up \u0001500 Rupees\u0000!?!\u0018\u0011\u0013\u0012Well, little guy, here's your special\u0011gift. Take it!\u00E0\u00BF",
            });
            newMessages.Add(new MessageEntry
            {
                Id = 0x45D,
                Header = null,
                Message = "\u0017What's this? You've already saved\u0011up \u00011000 Rupees\u0000?!\u0018\u0011\u0013\u0012Well, little guy, I can't take any\u0011more deposits. Sorry, but this is\u0011all I can give you.\u00E0\u00BF",
            });

            if (_settings.AddSkulltulaTokens)
            {
                ResourceUtils.ApplyHack(Values.ModsDirectory + "fix-skulltula-tokens");

                newMessages.Add(new MessageEntry
                {
                    Id = 0x51,
                    Header = new byte[11] { 0x02, 0x00, 0x52, 0xFF, 0xFF, 0xFF, 0xFF, 0xFF, 0xFF, 0xFF, 0xFF },
                    Message = $"\u0017You got an \u0005Ocean Gold Skulltula\u0011Spirit\0!\u0018\u00BF", // todo display count "\u0011\u001f\0\u0010This is your \u000D one!\u001c\0\u0028"
                });
                newMessages.Add(new MessageEntry
                {
                    Id = 0x52,
                    Header = new byte[11] { 0x02, 0x00, 0x52, 0xFF, 0xFF, 0xFF, 0xFF, 0xFF, 0xFF, 0xFF, 0xFF },
                    Message = $"\u0017You got a \u0006Swamp Gold Skulltula\u0011Spirit\0!\u0018\u00BF", // todo display count "\u0011\u001f\0\u0010This is your \u000D one!\u001c\0\u0028"
                });
            }

            if (_settings.AddStrayFairies)
            {
                ResourceUtils.ApplyHack(Values.ModsDirectory + "fix-fairies");
            }

            var dungeonItemMessageIds = new byte[] {
                0x3C, 0x3D, 0x3E, 0x3F, 0x74,
                0x40, 0x4D, 0x4E, 0x53, 0x75,
                0x54, 0x61, 0x64, 0x6E, 0x76,
                0x70, 0x71, 0x72, 0x73, 0x77,
            };

            var dungeonNames = new string[]
            {
                "\u0006Woodfall Temple\u0000",
                "\u0002Snowhead Temple\u0000",
                "\u0005Great Bay Temple\u0000",
                "\u0004Stone Tower Temple\u0000"
            };

            var dungeonItemMessages = new string[]
            {
                "\u0017You found a \u0001Small Key\u0000 for\u0011{0}!\u0018\u00BF",
                "\u0017You found the \u0001Boss Key\u0000 for\u0011{0}!\u0018\u00BF",
                "\u0017You found the \u0001Dungeon Map\u0000 for\u0011{0}!\u0018\u00BF",
                "\u0017You found the \u0001Compass\u0000 for\u0011{0}!\u0018\u00BF",
                "\u0017You found a \u0001Stray Fairy\u0000 from\u0011{0}!\u0018\u00BF",
            };

            var dungeonItemIcons = new byte[]
            {
                0x3C, 0x3D, 0x3E, 0x3F, 0xFE
            };

            for (var i = 0; i < dungeonItemMessageIds.Length; i++)
            {
                var messageId = dungeonItemMessageIds[i];
                var icon = dungeonItemIcons[i % 5];
                var dungeonName = dungeonNames[i / 5];
                var message = string.Format(dungeonItemMessages[i % 5], dungeonName);

                newMessages.Add(new MessageEntry
                {
                    Id = messageId,
                    Header = new byte[11] { 0x02, 0x00, icon, 0xFF, 0xFF, 0xFF, 0xFF, 0xFF, 0xFF, 0xFF, 0xFF },
                    Message = message
                });
            }

            _messageTable.UpdateMessages(newMessages);

            if (_settings.AddShopItems)
            {
                ResourceUtils.ApplyHack(Values.ModsDirectory + "fix-shop-checks");
            }
        }

        private void WriteGossipQuotes()
        {
            if (_settings.LogicMode == LogicMode.Vanilla)
            {
                return;
            }

            if (_settings.FreeHints)
            {
                WriteFreeHints();
            }

            if (_settings.GossipHintStyle != GossipHintStyle.Default)
            {
                _messageTable.UpdateMessages(_randomized.GossipQuotes);
            }
        }


        private void WriteFileSelect()
        {
            ResourceUtils.ApplyHack(Values.ModsDirectory + "file-select");
            byte[] SkyboxDefault = new byte[] { 0x91, 0x78, 0x9B, 0x28, 0x00, 0x28 };
            List<int[]> Addrs = ResourceUtils.GetAddresses(Values.AddrsDirectory + "skybox-init");
            Random R = new Random();
            int rot = R.Next(360);
            for (int i = 0; i < 2; i++)
            {
                Color c = Color.FromArgb(SkyboxDefault[i * 3], SkyboxDefault[i * 3 + 1], SkyboxDefault[i * 3 + 2]);
                float h = c.GetHue();
                h += rot;
                h %= 360f;
                c = ColorUtils.FromAHSB(c.A, h, c.GetSaturation(), c.GetBrightness());
                SkyboxDefault[i * 3] = c.R;
                SkyboxDefault[i * 3 + 1] = c.G;
                SkyboxDefault[i * 3 + 2] = c.B;
            }

            for (int i = 0; i < 3; i++)
            {
                ReadWriteUtils.WriteROMAddr(Addrs[i], new byte[] { SkyboxDefault[i * 2], SkyboxDefault[i * 2 + 1] });
            }

            rot = R.Next(360);
            byte[] FSDefault = new byte[] { 0x64, 0x96, 0xFF, 0x96, 0xFF, 0xFF, 0x64, 0xFF, 0xFF };
            Addrs = ResourceUtils.GetAddresses(Values.AddrsDirectory + "fs-colour");
            for (int i = 0; i < 3; i++)
            {
                Color c = Color.FromArgb(FSDefault[i * 3], FSDefault[i * 3 + 1], FSDefault[i * 3 + 2]);
                float h = c.GetHue();
                h += rot;
                h %= 360f;
                c = ColorUtils.FromAHSB(c.A, h, c.GetSaturation(), c.GetBrightness());
                FSDefault[i * 3] = c.R;
                FSDefault[i * 3 + 1] = c.G;
                FSDefault[i * 3 + 2] = c.B;
            }
            for (int i = 0; i < 9; i++)
            {
                if (i < 6)
                {
                    ReadWriteUtils.WriteROMAddr(Addrs[i], new byte[] { 0x00, FSDefault[i] });
                }
                else
                {
                    ReadWriteUtils.WriteROMAddr(Addrs[i], new byte[] { FSDefault[i] });
                }
            }
        }

        private void WriteStartupStrings()
        {
            if (_settings.LogicMode == LogicMode.Vanilla)
            {
                //ResourceUtils.ApplyHack(ModsDir + "postman-testing");
                return;
            }
            Version v = Assembly.GetExecutingAssembly().GetName().Version;
            RomUtils.SetStrings(Values.ModsDirectory + "logo-text", $"v{v}", _settings.ToString());
        }

        private void WriteShopObjects()
        {
            RomUtils.CheckCompressed(1325); // trading post
            var data = RomData.MMFileList[1325].Data.ToList();
            data.RemoveRange(0x15C, 4); // reduce end padding from actors list
            data.InsertRange(0x62, new byte[] { 0x00, 0xC1, 0x00, 0xAF }); // add extra objects
            data[0x29] += 2; // increase object count by 2
            data[0x37] += 4; // add 4 to actor list address
            RomData.MMFileList[1325].Data = data.ToArray();

            RomUtils.CheckCompressed(1503); // bomb shop
            RomData.MMFileList[1503].Data[0x53] = 0x98; // add extra objects
            RomData.MMFileList[1503].Data[0x29] += 1; // increase object count by 1

            RomUtils.CheckCompressed(1142); // witch shop
            data = RomData.MMFileList[1142].Data.ToList();
            data.RemoveRange(0x78, 4); // reduce end padding from actors list
            data.InsertRange(0x48, new byte[] { 0x00, 0xC1, 0x00, 0xC1 }); // add extra objects
            data[0x29] += 2; // increase object count by 2
            data[0x37] += 4; // add 4 to actor list address
            RomData.MMFileList[1142].Data = data.ToArray();
        }

        public void MakeROM(string InFile, string FileName, BackgroundWorker worker)
        {
            using (BinaryReader OldROM = new BinaryReader(File.Open(InFile, FileMode.Open, FileAccess.Read)))
            {
                RomUtils.ReadFileTable(OldROM);
                _messageTable.InitializeTable();
            }

            List<MMFile> originalMMFileList = null;
            if (_settings.GeneratePatch)
            {
                originalMMFileList = RomData.MMFileList.Select(file => file.Clone()).ToList();
            }

            if (!string.IsNullOrWhiteSpace(_settings.InputPatchFilename))
            {
                worker.ReportProgress(50, "Applying patch...");
                RomUtils.ApplyPatch(_settings.InputPatchFilename);
            }
            else
            {
                // todo music randomizer doesn't work if this is called after WriteItems(); because the reloc-audio hack is hardcoded
                worker.ReportProgress(50, "Writing audio...");
                WriteAudioSeq();

                worker.ReportProgress(55, "Writing player model...");
                WritePlayerModel();

                if (_settings.LogicMode != LogicMode.Vanilla)
                {
                    worker.ReportProgress(60, "Applying hacks...");
                    ResourceUtils.ApplyHack(Values.ModsDirectory + "title-screen");
                    ResourceUtils.ApplyHack(Values.ModsDirectory + "misc-changes");
                    ResourceUtils.ApplyHack(Values.ModsDirectory + "cm-cs");
                    ResourceUtils.ApplyHack(Values.ModsDirectory + "fix-song-of-healing");
                    WriteFileSelect();
                }
                ResourceUtils.ApplyHack(Values.ModsDirectory + "init-file");
                ResourceUtils.ApplyHack(Values.ModsDirectory + "fierce-deity-anywhere");

                worker.ReportProgress(61, "Writing quick text...");
                WriteQuickText();

                worker.ReportProgress(62, "Writing cutscenes...");
                WriteCutscenes();

                worker.ReportProgress(63, "Writing dungeons...");
                WriteDungeons();

                worker.ReportProgress(64, "Writing gimmicks...");
                WriteGimmicks();

                worker.ReportProgress(65, "Writing enemies...");
                WriteEnemies();

                // if shop should match given items
                {
                    WriteShopObjects();
                }

                worker.ReportProgress(66, "Writing items...");
                WriteItems();

                worker.ReportProgress(67, "Writing sound effects...");
                WriteSoundEffects();

                worker.ReportProgress(68, "Writing messages...");
                WriteGossipQuotes();

                MessageTable.WriteMessageTable(_messageTable);

                worker.ReportProgress(69, "Writing startup...");
                WriteStartupStrings();

                if (_settings.GeneratePatch)
                {
                    worker.ReportProgress(70, "Generating patch...");
                    RomUtils.CreatePatch(FileName, originalMMFileList);
                }
            }

            worker.ReportProgress(72, "Writing cosmetics...");
            WriteTatlColour();
            WriteTunicColor();
            WriteMuteMusic();

            if (_settings.GenerateROM)
            {
                worker.ReportProgress(75, "Building ROM...");

                byte[] ROM = RomUtils.BuildROM(FileName);
                if (_settings.OutputVC)
                {
                    worker.ReportProgress(90, "Building VC...");
                    VCInjectionUtils.BuildVC(ROM, Values.VCDirectory, Path.ChangeExtension(FileName, "wad"));
                }
            }
            worker.ReportProgress(100, "Done!");

        }

    }

}<|MERGE_RESOLUTION|>--- conflicted
+++ resolved
@@ -550,11 +550,7 @@
                     {
                         Id = (ushort)messageShopText,
                         Header = null,
-<<<<<<< HEAD
                         Message = string.Format(messageShop.MessageFormat, item1.Name() + " ", messageShop.Prices[0], item2.Name() + " ", messageShop.Prices[1])
-=======
-                        Message = $"\u0002\u00C3{item1.Name() + " ",-22}\u0001{tingleShop.Prices[0],2} Rupees\u0011\u0002{item2.Name() + " ",-22}\u0001{tingleShop.Prices[1],2} Rupees\u0011\u0002No Thanks\u00BF"
->>>>>>> 02cdd1ac
                     });
                 }
 
