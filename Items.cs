--- conflicted
+++ resolved
@@ -1,297 +1,296 @@
 ﻿namespace MMRando
 {
 
-    public partial class MainRandomizerForm
+    public class Items
     {
         // free
-        const int MaskDeku = 0;
+        public const int MaskDeku = 0;
 
         // items
-        const int ItemBow = 1;
-        const int ItemFireArrow = 2;
-        const int ItemIceArrow = 3;
-        const int ItemLightArrow = 4;
-        const int ItemBombBag = 5;
-        const int ItemMagicBean = 6;
-        const int ItemPowderKeg = 7;
-        const int ItemPictobox = 8;
-        const int ItemLens = 9;
-        const int ItemHookshot = 10;
-        const int ItemFairySword = 11;
-        const int ItemBottle_W = 12;
-        const int ItemBottle_A = 13;
-        const int ItemBottle_G = 14;
-        const int ItemBottle_B = 15;
-        const int ItemBottle_D = 16;
-        const int ItemBottle_M = 17;
-        const int ItemNotebook = 18;
+        public const int ItemBow = 1;
+        public const int ItemFireArrow = 2;
+        public const int ItemIceArrow = 3;
+        public const int ItemLightArrow = 4;
+        public const int ItemBombBag = 5;
+        public const int ItemMagicBean = 6;
+        public const int ItemPowderKeg = 7;
+        public const int ItemPictobox = 8;
+        public const int ItemLens = 9;
+        public const int ItemHookshot = 10;
+        public const int ItemFairySword = 11;
+        public const int ItemBottleWitch = 12;
+        public const int ItemBottle_A = 13;
+        public const int ItemBottleGoronRace = 14;
+        public const int ItemBottle_B = 15;
+        public const int ItemBottleDampe = 16;
+        public const int ItemBottleMilk = 17;
+        public const int ItemNotebook = 18;
 
         //upgrades
-        const int UpgradeRazorSword = 19;
-        const int UpgradeGildedSword = 20;
-        const int UpgradeMirrorShield = 21;
-        const int UpgradeBigQuiver = 22;
-        const int UpgradeBiggestQuiver = 23;
-        const int UpgradeBigBombBag = 24;
-        const int UpgradeBiggestBombBag = 25;
-        const int UpgradeAdultWallet = 26;
-        const int UpgradeGiantWallet = 27;
+        public const int UpgradeRazorSword = 19;
+        public const int UpgradeGildedSword = 20;
+        public const int UpgradeMirrorShield = 21;
+        public const int UpgradeBigQuiver = 22;
+        public const int UpgradeBiggestQuiver = 23;
+        public const int UpgradeBigBombBag = 24;
+        public const int UpgradeBiggestBombBag = 25;
+        public const int UpgradeAdultWallet = 26;
+        public const int UpgradeGiantWallet = 27;
 
         //trades
-        const int TradeItemMoonTear = 28;
-        const int TradeItemLandDeed = 29;
-        const int TradeItemSwampDeed = 30;
-        const int TradeItemMountainDeed = 31;
-        const int TradeItemOceanDeed = 32;
-        const int TradeItemRoomKey = 33;
-        const int TradeItemKafeiLetter = 34;
-        const int TradeItemPendant = 35;
-        const int TradeItemMamaLetter = 36;
+        public const int TradeItemMoonTear = 28;
+        public const int TradeItemLandDeed = 29;
+        public const int TradeItemSwampDeed = 30;
+        public const int TradeItemMountainDeed = 31;
+        public const int TradeItemOceanDeed = 32;
+        public const int TradeItemRoomKey = 33;
+        public const int TradeItemKafeiLetter = 34;
+        public const int TradeItemPendant = 35;
+        public const int TradeItemMamaLetter = 36;
 
         //notebook hp
-        const int HeartPieceNotebookMayor = 37;
-        const int HeartPieceNotebookPostman = 38;
-        const int HeartPieceNotebookRosa = 39;
-        const int HeartPieceNotebookHand = 40;
-        const int HeartPieceNotebookGran1 = 41;
-        const int HeartPieceNotebookGran2 = 42;
+        public const int HeartPieceNotebookMayor = 37;
+        public const int HeartPieceNotebookPostman = 38;
+        public const int HeartPieceNotebookRosa = 39;
+        public const int HeartPieceNotebookHand = 40;
+        public const int HeartPieceNotebookGran1 = 41;
+        public const int HeartPieceNotebookGran2 = 42;
 
         //other hp
-        const int HeartPieceKeaton = 43;
-        const int HeartPieceDekuP = 44;
-        const int HeartPieceArchT = 45;
-        const int HeartPieceHnD = 46;
-        const int HeartPieceSwSch = 47;
-        const int HeartPiecePostB = 48;
-        const int HeartPieceGosTF = 49;
-        const int HeartPieceScrTF = 50;
-        const int HeartPieceArchS = 51;
-        const int HeartPiecePicto = 52;
-        const int HeartPieceArchB = 53;
-        const int HeartPieceChoir = 54;
-        const int HeartPieceBeaverRace = 55;
-        const int HeartPieceSeaHorse = 56;
-        const int HeartPieceFishG = 57;
-        const int HeartPieceEvanP = 58;
-        const int HeartPieceDogR = 59;
-        const int HeartPiecePoeH = 60;
-        const int HeartPieceTCGame = 61;
-        const int HeartPiecePeahat = 62;
-        const int HeartPieceDodong = 63;
-        const int HeartPieceWFChest = 64;
-        const int HeartPieceTIChest = 65;
-        const int HeartPieceOceanSH = 66;
-        const int HeartPieceKnuckle = 67;
+        public const int HeartPieceKeaton = 43;
+        public const int HeartPieceDekuP = 44;
+        public const int HeartPieceArchT = 45;
+        public const int HeartPieceHnD = 46;
+        public const int HeartPieceSwSch = 47;
+        public const int HeartPiecePostB = 48;
+        public const int HeartPieceGosTF = 49;
+        public const int HeartPieceScrTF = 50;
+        public const int HeartPieceArchS = 51;
+        public const int HeartPiecePicto = 52;
+        public const int HeartPieceArchB = 53;
+        public const int HeartPieceChoir = 54;
+        public const int HeartPieceBeaverRace = 55;
+        public const int HeartPieceSeaHorse = 56;
+        public const int HeartPieceFishG = 57;
+        public const int HeartPieceEvanP = 58;
+        public const int HeartPieceDogR = 59;
+        public const int HeartPiecePoeH = 60;
+        public const int HeartPieceTCGame = 61;
+        public const int HeartPiecePeahat = 62;
+        public const int HeartPieceDodong = 63;
+        public const int HeartPieceWFChest = 64;
+        public const int HeartPieceTIChest = 65;
+        public const int HeartPieceOceanSH = 66;
+        public const int HeartPieceKnuckle = 67;
 
         //mask
-        const int MaskPostmanHat = 68;
-        const int MaskAllNight = 69;
-        const int MaskBlast = 70;
-        const int MaskStone = 71;
-        const int MaskGreatFairy = 72;
-        const int MaskKeaton = 73;
-        const int MaskBremen = 74;
-        const int MaskBunnyHood = 75;
-        const int MaskDonGero = 76;
-        const int MaskScents = 77;
-        const int MaskRomani = 78;
-        const int MaskCircusLeader = 79;
-        const int MaskKafei = 80;
-        const int MaskCouple = 81;
-        const int MaskTruth = 82;
-        const int MaskKamaro = 83;
-        const int MaskGibdo = 84;
-        const int MaskGaro = 85;
-        const int MaskCaptainHat = 86;
-        const int MaskGiant = 87;
-        const int MaskGoron = 88;
-        const int MaskZora = 89;
+        public const int MaskPostmanHat = 68;
+        public const int MaskAllNight = 69;
+        public const int MaskBlast = 70;
+        public const int MaskStone = 71;
+        public const int MaskGreatFairy = 72;
+        public const int MaskKeaton = 73;
+        public const int MaskBremen = 74;
+        public const int MaskBunnyHood = 75;
+        public const int MaskDonGero = 76;
+        public const int MaskScents = 77;
+        public const int MaskRomani = 78;
+        public const int MaskCircusLeader = 79;
+        public const int MaskKafei = 80;
+        public const int MaskCouple = 81;
+        public const int MaskTruth = 82;
+        public const int MaskKamaro = 83;
+        public const int MaskGibdo = 84;
+        public const int MaskGaro = 85;
+        public const int MaskCaptainHat = 86;
+        public const int MaskGiant = 87;
+        public const int MaskGoron = 88;
+        public const int MaskZora = 89;
 
         //song
-        const int SongSoaring = 90;
-        const int SongEpona = 91;
-        const int SongStorms = 92;
-        const int SongSonata = 93;
-        const int SongLullaby = 94;
-        const int SongNewWaveBossaNova = 95;
-        const int SongElegy = 96;
-        const int SongOath = 97;
+        public const int SongSoaring = 90;
+        public const int SongEpona = 91;
+        public const int SongStorms = 92;
+        public const int SongSonata = 93;
+        public const int SongLullaby = 94;
+        public const int SongNewWaveBossaNova = 95;
+        public const int SongElegy = 96;
+        public const int SongOath = 97;
 
         //areas/other
-        const int AreaSouthAccess = 98;
-        const int AreaWoodFallAccess = 99;
-        const int AreaWoodFallClear = 100;
-        const int AreaNorthAccess = 101;
-        const int AreaSnowheadAccess = 102;
-        const int AreaSnowheadClear = 103;
-        const int OtherEpona = 104;
-        const int AreaWestAccess = 105;
-        const int AreaPiratesFortressAccess = 106;
-        const int AreaGreatBayAccess = 107;
-        const int AreaGreatBayClear = 108;
-        const int AreaEastAccess = 109;
-        const int AreaIkanaCanyonAccess = 110;
-        const int AreaStoneTowerAccess = 111;
-        const int AreaISTAccess = 112; // ?? InSide The moon?
-        const int AreaStoneTowerClear = 113;
-        const int OtherExplosive = 114;
-        const int OtherArrow = 115;
-        const int AreaWoodfallNew = 116;
-        const int AreaSnowheadNew = 117;
-        const int AreaGreatBayNew = 118;
-        const int AreaLANew = 119; // ??
-        const int AreaInvertedStoneTowerNew = 120; // ??
+        public const int AreaSouthAccess = 98;
+        public const int AreaWoodFallAccess = 99;
+        public const int AreaWoodFallClear = 100;
+        public const int AreaNorthAccess = 101;
+        public const int AreaSnowheadAccess = 102;
+        public const int AreaSnowheadClear = 103;
+        public const int OtherEpona = 104;
+        public const int AreaWestAccess = 105;
+        public const int AreaPiratesFortressAccess = 106;
+        public const int AreaGreatBayAccess = 107;
+        public const int AreaGreatBayClear = 108;
+        public const int AreaEastAccess = 109;
+        public const int AreaIkanaCanyonAccess = 110;
+        public const int AreaStoneTowerAccess = 111;
+        public const int AreaISTAccess = 112; // ?? InSide The moon?
+        public const int AreaStoneTowerClear = 113;
+        public const int OtherExplosive = 114;
+        public const int OtherArrow = 115;
+        public const int AreaWoodfallNew = 116;
+        public const int AreaSnowheadNew = 117;
+        public const int AreaGreatBayNew = 118;
+        public const int AreaLANew = 119; // ??
+        public const int AreaInvertedStoneTowerNew = 120; // ??
 
         //keysanity items
-        const int ItemWoodfallMap = 121;
-        const int ItemWoodfallCompass = 122;
-        const int ItemWoodfallBossKey = 123;
-        const int ItemWoodfallKey1 = 124;
-        const int ItemSnowheadMap = 125;
-        const int ItemSnowheadCompass = 126;
-        const int ItemSnowheadBossKey = 127;
-        const int ItemSnowheadKey1 = 128;
-        const int ItemSnowheadKey2 = 129;
-        const int ItemSnowheadKey3 = 130;
-        const int ItemGreatBayMap = 131;
-        const int ItemGreatBayCompass = 132;
-        const int ItemGreatBayBossKey = 133;
-        const int ItemGreatBayKey1 = 134;
-        const int ItemStoneTowerMap = 135;
-        const int ItemStoneTowerCompass = 136;
-        const int ItemStoneTowerBossKey = 137;
-        const int ItemStoneTowerKey1 = 138;
-        const int ItemStoneTowerKey2 = 139;
-        const int ItemStoneTowerKey3 = 140;
-        const int ItemStoneTowerKey4 = 141;
+        public const int ItemWoodfallMap = 121;
+        public const int ItemWoodfallCompass = 122;
+        public const int ItemWoodfallBossKey = 123;
+        public const int ItemWoodfallKey1 = 124;
+        public const int ItemSnowheadMap = 125;
+        public const int ItemSnowheadCompass = 126;
+        public const int ItemSnowheadBossKey = 127;
+        public const int ItemSnowheadKey1 = 128;
+        public const int ItemSnowheadKey2 = 129;
+        public const int ItemSnowheadKey3 = 130;
+        public const int ItemGreatBayMap = 131;
+        public const int ItemGreatBayCompass = 132;
+        public const int ItemGreatBayBossKey = 133;
+        public const int ItemGreatBayKey1 = 134;
+        public const int ItemStoneTowerMap = 135;
+        public const int ItemStoneTowerCompass = 136;
+        public const int ItemStoneTowerBossKey = 137;
+        public const int ItemStoneTowerKey1 = 138;
+        public const int ItemStoneTowerKey2 = 139;
+        public const int ItemStoneTowerKey3 = 140;
+        public const int ItemStoneTowerKey4 = 141;
 
         //shop items
-        const int ShopItemTownRedPotion = 142;
-        const int ShopItemTownGreenPotion = 143;
-        const int ShopItemTownShield = 144;
-        const int ShopItemTownFairy = 145;
-        const int ShopItemTownStick = 146;
-        const int ShopItemTownArrow30 = 147;
-        const int ShopItemTownNut10 = 148;
-        const int ShopItemTownArrow50 = 149;
-        const int ShopItemWitchBluePotion = 150;
-        const int ShopItemWitchRedPotion = 151;
-        const int ShopItemWitchGreenPotion = 152;
-        const int ShopItemBombsBomb10 = 153;
-        const int ShopItemBombsBombchu10 = 154;
-        const int ShopItemGoronBomb10 = 155;
-        const int ShopItemGoronArrow10 = 156;
-        const int ShopItemGoronRedPotion = 157;
-        const int ShopItemZoraShield = 158;
-        const int ShopItemZoraArrow10 = 159;
-        const int ShopItemZoraRedPotion = 160;
+        public const int ShopItemTownRedPotion = 142;
+        public const int ShopItemTownGreenPotion = 143;
+        public const int ShopItemTownShield = 144;
+        public const int ShopItemTownFairy = 145;
+        public const int ShopItemTownStick = 146;
+        public const int ShopItemTownArrow30 = 147;
+        public const int ShopItemTownNut10 = 148;
+        public const int ShopItemTownArrow50 = 149;
+        public const int ShopItemWitchBluePotion = 150;
+        public const int ShopItemWitchRedPotion = 151;
+        public const int ShopItemWitchGreenPotion = 152;
+        public const int ShopItemBombsBomb10 = 153;
+        public const int ShopItemBombsBombchu10 = 154;
+        public const int ShopItemGoronBomb10 = 155;
+        public const int ShopItemGoronArrow10 = 156;
+        public const int ShopItemGoronRedPotion = 157;
+        public const int ShopItemZoraShield = 158;
+        public const int ShopItemZoraArrow10 = 159;
+        public const int ShopItemZoraRedPotion = 160;
 
         //bottle catch
-        const int BottleCatchFairy = 161;
-        const int BottleCatchPrincess = 162;
-        const int BottleCatchFish = 163;
-        const int BottleCatchBug = 164;
-        const int BottleCatchPoe = 165;
-        const int BottleCatchBigPoe = 166;
-        const int BottleCatchSpringWater = 167;
-        const int BottleCatchHotSpringWater = 168;
-        const int BottleCatchEgg = 169;
-        const int BottleCatchMushroom = 170;
+        public const int BottleCatchFairy = 161;
+        public const int BottleCatchPrincess = 162;
+        public const int BottleCatchFish = 163;
+        public const int BottleCatchBug = 164;
+        public const int BottleCatchPoe = 165;
+        public const int BottleCatchBigPoe = 166;
+        public const int BottleCatchSpringWater = 167;
+        public const int BottleCatchHotSpringWater = 168;
+        public const int BottleCatchEgg = 169;
+        public const int BottleCatchMushroom = 170;
 
         //other chests and grottos
-        const int ChestLensCaveRedRupee = 171;
-        const int ChestLensCavePurpleRupee = 172;
-        const int ChestBeanGrottoRedRupee = 173;
-        const int ChestHotSpringGrottoRedRupee = 174;
-        const int GrottoBadBats = 175;
-        const int GrottoIkana = 176;
-        const int ChestPiratesFortressRedRupee1 = 177;
-        const int ChestPiratesFortressRedRupee2 = 178;
-        const int ChestInsidePiratesFortressTankRedRupee = 179;
-        const int ChestInsidePiratesFortressGuardSilverRupee = 180;
-        const int ChestInsidePiratesFortressHeartPieceRoomRedRupee = 181;
-        const int ChestInsidePiratesFortressHeartPieceRoomBlueRupee = 182;
-        const int ChestInsidePiratesFortressMazeRedRupee = 183;
-        const int ChestPinacleRockRedRupee1 = 184;
-        const int ChestPinacleRockRedRupee2 = 185;
-        const int ChestBomberHideoutSilverRupee = 186;
-        const int GrottoTerminaBombchu = 187;
-        const int Termina_RR_Grotto = 188; // TODO Grotto with red rupee? Grotto next to red rupee grotto?
-        const int ChestTerminaUnderwaterRedRupee = 189;
-        const int ChestTerminaGrassRedRupee = 190;
-        const int ChestTerminaStumpRedRupee = 191;
-        const int GrottoGreatBayCoast = 192;
-        const int GB_Cape_Ledge_1 = 193; // TODO Grotto or chest?
-        const int GB_Cape_Ledge_2 = 194; // TODO Grotto or chest?
-        const int GrottoGreatBayCape = 195;
-        const int GB_Cape_Underwater = 196; // TODO Grotto or chest?
-        const int ChestPiratesFortressEntranceRedRupee1 = 197;
-        const int ChestPiratesFortressEntranceRedRupee2 = 198;
-        const int ChestPiratesFortressEntranceRedRupee3 = 199;
-        const int GrottoToSwamp = 200;
-        const int ChestDogRacePurpleRupee = 201;
-        const int GrottoGraveyard = 202;
-        const int GrottoSwamp = 203;
-        const int ChestWoodfallBlueRupee = 204;
-        const int ChestWoodfallRedRupee = 205;
-        const int ChestWellRightPurpleRupee = 206;
-        const int ChestWellLeftPurpleRupee = 207;
-        const int ChestMountainVillage = 208;
-        const int GrottoMountainVillage = 209;
-        const int ChestToIkanaRedRupee = 210;
-        const int GrottoToIkana = 211;
-        const int ChestInvertedStoneTowerSilverRupee = 212;
-        const int ChestInvertedStoneTowerBombchu10 = 213;
-        const int ChestInvertedStoneTowerBean = 214;
-        const int GrottoToSnowhead = 215;
-        const int ChestToGoronVillageRedRupee = 216;
-        const int ChestSecretShrineHeartPiece = 217;
-        const int GrottoSecretShrineDino = 218;
-        const int GrottoSecretShrineWizz = 219;
-        const int GrottoSecretShrineWart = 220;
-        const int GrottoSecretShrineGaro = 221;
-        const int GrottoInnStaffRoom = 222;
-        const int GrottoInnGuestRoom = 223;
-        const int GrottoWoods = 224;
-        const int ChestEastClockTownSilverRupee = 225;
-        const int ChestSouthClockTownRedRupee = 226;
-        const int ChestSouthClockTownPurpleRupee = 227;
-        const int HeartPieceBank = 228;
+        public const int ChestLensCaveRedRupee = 171;
+        public const int ChestLensCavePurpleRupee = 172;
+        public const int ChestBeanGrottoRedRupee = 173;
+        public const int ChestHotSpringGrottoRedRupee = 174;
+        public const int GrottoBadBats = 175;
+        public const int GrottoIkana = 176;
+        public const int ChestPiratesFortressRedRupee1 = 177;
+        public const int ChestPiratesFortressRedRupee2 = 178;
+        public const int ChestInsidePiratesFortressTankRedRupee = 179;
+        public const int ChestInsidePiratesFortressGuardSilverRupee = 180;
+        public const int ChestInsidePiratesFortressHeartPieceRoomRedRupee = 181;
+        public const int ChestInsidePiratesFortressHeartPieceRoomBlueRupee = 182;
+        public const int ChestInsidePiratesFortressMazeRedRupee = 183;
+        public const int ChestPinacleRockRedRupee1 = 184;
+        public const int ChestPinacleRockRedRupee2 = 185;
+        public const int ChestBomberHideoutSilverRupee = 186;
+        public const int GrottoTerminaBombchu = 187;
+        public const int Termina_RR_Grotto = 188; // TODO Grotto with red rupee? Grotto next to red rupee grotto?
+        public const int ChestTerminaUnderwaterRedRupee = 189;
+        public const int ChestTerminaGrassRedRupee = 190;
+        public const int ChestTerminaStumpRedRupee = 191;
+        public const int GrottoGreatBayCoast = 192;
+        public const int GB_Cape_Ledge_1 = 193; // TODO Grotto or chest?
+        public const int GB_Cape_Ledge_2 = 194; // TODO Grotto or chest?
+        public const int GrottoGreatBayCape = 195;
+        public const int GB_Cape_Underwater = 196; // TODO Grotto or chest?
+        public const int ChestPiratesFortressEntranceRedRupee1 = 197;
+        public const int ChestPiratesFortressEntranceRedRupee2 = 198;
+        public const int ChestPiratesFortressEntranceRedRupee3 = 199;
+        public const int GrottoToSwamp = 200;
+        public const int ChestDogRacePurpleRupee = 201;
+        public const int GrottoGraveyard = 202;
+        public const int GrottoSwamp = 203;
+        public const int ChestWoodfallBlueRupee = 204;
+        public const int ChestWoodfallRedRupee = 205;
+        public const int ChestWellRightPurpleRupee = 206;
+        public const int ChestWellLeftPurpleRupee = 207;
+        public const int ChestMountainVillage = 208;
+        public const int GrottoMountainVillage = 209;
+        public const int ChestToIkanaRedRupee = 210;
+        public const int GrottoToIkana = 211;
+        public const int ChestInvertedStoneTowerSilverRupee = 212;
+        public const int ChestInvertedStoneTowerBombchu10 = 213;
+        public const int ChestInvertedStoneTowerBean = 214;
+        public const int GrottoToSnowhead = 215;
+        public const int ChestToGoronVillageRedRupee = 216;
+        public const int ChestSecretShrineHeartPiece = 217;
+        public const int GrottoSecretShrineDino = 218;
+        public const int GrottoSecretShrineWizz = 219;
+        public const int GrottoSecretShrineWart = 220;
+        public const int GrottoSecretShrineGaro = 221;
+        public const int GrottoInnStaffRoom = 222;
+        public const int GrottoInnGuestRoom = 223;
+        public const int GrottoWoods = 224;
+        public const int ChestEastClockTownSilverRupee = 225;
+        public const int ChestSouthClockTownRedRupee = 226;
+        public const int ChestSouthClockTownPurpleRupee = 227;
+        public const int HeartPieceBank = 228;
 
         //standing HPs
-        const int HeartPieceSouthClockTown = 229;
-        const int HeartPieceNorthClockTown = 230;
-        const int HeartPieceToSwamp = 231;
-        const int HeartPieceSwampScrub = 232;
-        const int HeartPieceDekuPalace = 233;
-        const int HeartPieceGoronVillageScrub = 234;
-        const int HeartPieceZoraGrotto = 235;
-        const int HeartPieceLabFish = 236;
-        const int HeartPieceGreatBayCapeLikeLike = 237;
-        const int HeartPiecePiratesFortress = 238;
-        const int HeartPieceZoraHall = 239;
-        const int HeartPieceToSnowhead = 240;
-        const int HeartPieceGreatBayCoast = 241;
-        const int HeartPieceIkana = 242;
-        const int HeartPieceCastle = 243;
-        const int HeartContainerWoodfall = 244;
-        const int HeartContainerSnowhead = 245;
-        const int HeartContainerGreatBay = 246;
-        const int HeartContainerStoneTower = 247;
+        public const int HeartPieceSouthClockTown = 229;
+        public const int HeartPieceNorthClockTown = 230;
+        public const int HeartPieceToSwamp = 231;
+        public const int HeartPieceSwampScrub = 232;
+        public const int HeartPieceDekuPalace = 233;
+        public const int HeartPieceGoronVillageScrub = 234;
+        public const int HeartPieceZoraGrotto = 235;
+        public const int HeartPieceLabFish = 236;
+        public const int HeartPieceGreatBayCapeLikeLike = 237;
+        public const int HeartPiecePiratesFortress = 238;
+        public const int HeartPieceZoraHall = 239;
+        public const int HeartPieceToSnowhead = 240;
+        public const int HeartPieceGreatBayCoast = 241;
+        public const int HeartPieceIkana = 242;
+        public const int HeartPieceCastle = 243;
+        public const int HeartContainerWoodfall = 244;
+        public const int HeartContainerSnowhead = 245;
+        public const int HeartContainerGreatBay = 246;
+        public const int HeartContainerStoneTower = 247;
 
         //maps
-        const int ItemTingleMapTown = 248;
-        const int ItemTingleMapWoodfall = 249;
-        const int ItemTingleMapSnowhead = 250;
-        const int ItemTingleMapRanch = 251;
-        const int ItemTingleMapGreatBay = 252;
-        const int ItemTingleMapStoneTower = 253;
+        public const int ItemTingleMapTown = 248;
+        public const int ItemTingleMapWoodfall = 249;
+        public const int ItemTingleMapSnowhead = 250;
+        public const int ItemTingleMapRanch = 251;
+        public const int ItemTingleMapGreatBay = 252;
+        public const int ItemTingleMapStoneTower = 253;
 
         //oops I forgot one
-        const int GrottoToGR = 254;
-
-<<<<<<< HEAD
-        int[] REPEATABLE = new int[] {
+        public const int GrottoToGR = 254;
+
+        public static readonly int[] REPEATABLE = new int[] {
             TradeItemMoonTear,
             TradeItemLandDeed,
             TradeItemSwampDeed,
@@ -403,7 +402,7 @@
             ChestInvertedStoneTowerBombchu10
         };
 
-        int[] CYCLE_REPEATABLE = new int[] {
+        public static readonly int[] CYCLE_REPEATABLE = new int[] {
             ShopItemTownRedPotion,
             ShopItemTownGreenPotion,
             ShopItemTownFairy,
@@ -423,145 +422,9 @@
             ShopItemZoraArrow10,
             ShopItemZoraRedPotion,
             ShopItemZoraShield,
-=======
-        int[] REPEATABLE = new int[] 
-        {
-            Moon_Tear,
-            Land_Deed,
-            Swamp_Deed,
-            Mountain_Deed,
-            Ocean_Deed,
-            Room_Key,
-            Kafei_Letter,
-            Pendant,
-            Mama_Letter,
-            WF_BK,
-            WF_Key1,
-            SH_BK,
-            SH_Key1,
-            SH_Key2,
-            SH_Key3,
-            GB_BK,
-            GB_Key1,
-            ST_BK,
-            ST_Key1,
-            ST_Key2,
-            ST_Key3,
-            ST_Key4,
-            TP_RP,
-            TP_GP,
-            TP_Shield,
-            TP_Fairy,
-            TP_Stick,
-            TP_Arrow30,
-            TP_Nut10,
-            TP_Arrow50,
-            WS_BP,
-            WS_RP,
-            WS_GP,
-            BS_Bomb10,
-            BS_Chu10,
-            GS_Bomb10,
-            GS_Arrow10,
-            GS_RP,
-            ZS_Shield,
-            ZS_Arrow10,
-            ZS_RP,
-            M_Shield,
-            G_Sword,
-            Quiver_2,
-            Bomb_Bag_2,
-            Wallet_2,
-            Lens_Cave_RR,
-            Lens_Cave_PR,
-            Bean_Grotto_RR,
-            HSW_Grotto_RR,
-            BG_Bad_Bats,
-            Ikana_Grotto,
-            PF_RR_1,
-            PF_RR_2,
-            PFI_Tank_RR,
-            PFI_Guard_SR,
-            PFI_HP_Room_RR,
-            PFI_HP_Room_BR,
-            PFI_Maze_RR,
-            PR_RR1,
-            PR_RR2,
-            Bomber_Hideout_SR,
-            Termina_Bombchu_Grotto,
-            Termina_RR_Grotto,
-            Termina_Underwater_RR,
-            Termina_Grass_RR,
-            Termina_Stump_RR,
-            GB_Coast_Grotto,
-            GB_Cape_Ledge_1,
-            GB_Cape_Ledge_2,
-            GB_Cape_Underwater,
-            GB_Cape_Grotto,
-            PFE_RR_1,
-            PFE_RR_2,
-            PFE_RR_3,
-            To_Swamp_Grotto,
-            Dog_Race_PR,
-            Graveyard_Grotto,
-            Swamp_Grotto,
-            WF_BR,
-            WF_RR,
-            Well_Right_PR,
-            Well_Left_PR,
-            MV_Chest,
-            MV_Grotto,
-            To_Ikana_Grotto,
-            To_Ikana_RR,
-            IST_Bean,
-            IST_10Chu,
-            IST_SR,
-            To_SH_Grotto,
-            To_GV_RR,
-            Secret_Shrine_Dino,
-            Secret_Shrine_Wizz,
-            Secret_Shrine_Wart,
-            Secret_Shrine_Garo,
-            Inn_Staff_Room,
-            Inn_Guest_Room,
-            Woods_Grotto,
-            ECT_SR,
-            SCT_RR,
-            SCT_PR,
-            To_GR_Grotto,
-            GB_Cape_Grotto,
-            To_Ikana_Grotto,
-            Graveyard_Grotto,
-            Termina_Bombchu_Grotto,
-            IST_Bean,
-            IST_10Chu
         };
 
-        int[] CYCLE_REPEATABLE = new int[] 
-        {
-            TP_RP,
-            TP_GP,
-            TP_Fairy,
-            TP_Shield,
-            TP_Stick,
-            TP_Nut10,
-            TP_Arrow30,
-            TP_Arrow50,
-            WS_BP,
-            WS_GP,
-            WS_RP,
-            GS_RP,
-            GS_Bomb10,
-            GS_Arrow10,
-            BS_Bomb10,
-            BS_Chu10,
-            ZS_Arrow10,
-            ZS_RP,
-            ZS_Shield
->>>>>>> 551752ad
-        };
-
-        int[] ITEM_ADDRS = new int[]
+        public static readonly int[] ITEM_ADDRS = new int[]
         {
             0xC5CE41,
             0xC5CE25,
@@ -663,7 +526,7 @@
             0xC5CE72
         };
 
-        byte[] ITEM_VALUES = new byte[] 
+        public static readonly byte[] ITEM_VALUES = new byte[] 
         {
             0x32,
             0x01,
@@ -765,12 +628,7 @@
             0x34
         };
 
-<<<<<<< HEAD
-        public string[] ITEM_NAMES = new string[] {
-=======
-        string[] ITEM_NAMES = new string[] 
-        {
->>>>>>> 551752ad
+        public static readonly string[] ITEM_NAMES = new string[] {
             "Deku Mask",
             "Hero's Bow",
             "Fire Arrow",
@@ -1028,6 +886,7 @@
             "Goron Racetrack Grotto"
         };
 
+        internal static readonly int TotalNumberOfItems = 255;
     }
 
 }