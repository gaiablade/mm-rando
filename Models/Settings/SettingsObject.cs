--- conflicted
+++ resolved
@@ -235,15 +235,14 @@
         public bool HideClock { get; set; }
 
         /// <summary>
-<<<<<<< HEAD
         /// Increases or decreases the cooldown of using the blast mask
         /// </summary>
         public BlastMaskCooldown BlastMaskCooldown { get; set; }
-=======
+
+        /// <summary>
         /// Randomize sound effects
         /// </summary>
         public bool RandomizeSounds { get; set; } = true;
->>>>>>> 02cdd1ac
 
         #endregion
 
@@ -479,12 +478,8 @@
                 | ((byte)MovementMode << 28);
 
             parts[3] = (byte)ClockSpeed
-<<<<<<< HEAD
                 | ((byte)GossipHintStyle << 8)
                 | ((byte)BlastMaskCooldown << 16);
-=======
-                | ((byte)GossipHintStyle << 8);
->>>>>>> 02cdd1ac
 
             return parts;
         }
